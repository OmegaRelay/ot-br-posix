/*
 *  Copyright (c) 2020, The OpenThread Authors.
 *  All rights reserved.
 *
 *  Redistribution and use in source and binary forms, with or without
 *  modification, are permitted provided that the following conditions are met:
 *  1. Redistributions of source code must retain the above copyright
 *     notice, this list of conditions and the following disclaimer.
 *  2. Redistributions in binary form must reproduce the above copyright
 *     notice, this list of conditions and the following disclaimer in the
 *     documentation and/or other materials provided with the distribution.
 *  3. Neither the name of the copyright holder nor the
 *     names of its contributors may be used to endorse or promote products
 *     derived from this software without specific prior written permission.
 *
 *  THIS SOFTWARE IS PROVIDED BY THE COPYRIGHT HOLDERS AND CONTRIBUTORS "AS IS"
 *  AND ANY EXPRESS OR IMPLIED WARRANTIES, INCLUDING, BUT NOT LIMITED TO, THE
 *  IMPLIED WARRANTIES OF MERCHANTABILITY AND FITNESS FOR A PARTICULAR PURPOSE
 *  ARE DISCLAIMED. IN NO EVENT SHALL THE COPYRIGHT HOLDER OR CONTRIBUTORS BE
 *  LIABLE FOR ANY DIRECT, INDIRECT, INCIDENTAL, SPECIAL, EXEMPLARY, OR
 *  CONSEQUENTIAL DAMAGES (INCLUDING, BUT NOT LIMITED TO, PROCUREMENT OF
 *  SUBSTITUTE GOODS OR SERVICES; LOSS OF USE, DATA, OR PROFITS; OR BUSINESS
 *  INTERRUPTION) HOWEVER CAUSED AND ON ANY THEORY OF LIABILITY, WHETHER IN
 *  CONTRACT, STRICT LIABILITY, OR TORT (INCLUDING NEGLIGENCE OR OTHERWISE)
 *  ARISING IN ANY WAY OUT OF THE USE OF THIS SOFTWARE, EVEN IF ADVISED OF THE
 *  POSSIBILITY OF SUCH DAMAGE.
 */

#include "rest/json.hpp"
#include <sstream>

#include "common/api_strings.hpp"
#include "common/code_utils.hpp"
<<<<<<< HEAD
#include "common/api_strings.hpp"
=======
#include "common/types.hpp"
>>>>>>> e36bf293

extern "C" {
#include <cJSON.h>
}

namespace otbr {
namespace rest {
namespace Json {

static cJSON *Bytes2HexJson(const uint8_t *aBytes, uint8_t aLength)
{
    char hex[2 * aLength + 1];

    otbr::Utils::Bytes2Hex(aBytes, aLength, hex);
    hex[2 * aLength] = '\0';

    return cJSON_CreateString(hex);
}

std::string String2JsonString(const std::string &aString)
{
    std::string ret;
    cJSON      *json    = nullptr;
    char       *jsonOut = nullptr;

    VerifyOrExit(aString.size() > 0);

    json    = cJSON_CreateString(aString.c_str());
    jsonOut = cJSON_Print(json);
    ret     = jsonOut;
    if (jsonOut != nullptr)
    {
        cJSON_free(jsonOut);
        jsonOut = nullptr;
    }

    cJSON_Delete(json);

exit:
    return ret;
}

bool JsonString2String(const std::string &aJsonString, std::string &aString)
{
    cJSON *jsonString;
    bool   ret = true;

    VerifyOrExit((jsonString = cJSON_Parse(aJsonString.c_str())) != nullptr, ret = false);
    VerifyOrExit(cJSON_IsString(jsonString), ret = false);

    aString = std::string(jsonString->valuestring);

exit:
    cJSON_Delete(jsonString);

    return ret;
}

std::string Json2String(const cJSON *aJson)
{
    std::string ret;
    char       *jsonOut = nullptr;

    VerifyOrExit(aJson != nullptr);

    jsonOut = cJSON_Print(aJson);
    ret     = jsonOut;
    if (jsonOut != nullptr)
    {
        cJSON_free(jsonOut);
        jsonOut = nullptr;
    }

exit:
    return ret;
}

static cJSON *CString2Json(const char *aString)
{
    return cJSON_CreateString(aString);
}

static cJSON *Mode2Json(const otLinkModeConfig &aMode)
{
    cJSON *mode = cJSON_CreateObject();

    cJSON_AddItemToObject(mode, "RxOnWhenIdle", cJSON_CreateNumber(aMode.mRxOnWhenIdle));
    cJSON_AddItemToObject(mode, "DeviceType", cJSON_CreateNumber(aMode.mDeviceType));
    cJSON_AddItemToObject(mode, "NetworkData", cJSON_CreateNumber(aMode.mNetworkData));

    return mode;
}

static cJSON *IpAddr2Json(const otIp6Address &aAddress)
{
    Ip6Address addr(aAddress.mFields.m8);

    return cJSON_CreateString(addr.ToString().c_str());
}

static cJSON *IpPrefix2Json(const otIp6NetworkPrefix &aAddress)
{
    std::stringstream ss;
    otIp6Address      address = {};

    address.mFields.mComponents.mNetworkPrefix = aAddress;
    Ip6Address addr(address.mFields.m8);

    ss << addr.ToString() << "/" << OT_IP6_PREFIX_BITSIZE;

    return cJSON_CreateString(ss.str().c_str());
}

otbrError Json2IpPrefix(const cJSON *aJson, otIp6NetworkPrefix &aIpPrefix)
{
    otbrError          error = OTBR_ERROR_NONE;
    std::istringstream ipPrefixStr(std::string(aJson->valuestring));
    std::string        tmp;
    Ip6Address         addr;

    VerifyOrExit(std::getline(ipPrefixStr, tmp, '/'), error = OTBR_ERROR_INVALID_ARGS);
    VerifyOrExit((error = addr.FromString(tmp.c_str(), addr)) == OTBR_ERROR_NONE);

    memcpy(aIpPrefix.m8, addr.m8, OT_IP6_PREFIX_SIZE);
exit:
    return error;
}

static cJSON *Timestamp2Json(const otTimestamp &aTimestamp)
{
    cJSON *timestamp = cJSON_CreateObject();

    cJSON_AddItemToObject(timestamp, "Seconds", cJSON_CreateNumber(aTimestamp.mSeconds));
    cJSON_AddItemToObject(timestamp, "Ticks", cJSON_CreateNumber(aTimestamp.mTicks));
    cJSON_AddItemToObject(timestamp, "Authoritative", cJSON_CreateBool(aTimestamp.mAuthoritative));

    return timestamp;
}

bool Json2Timestamp(const cJSON *jsonTimestamp, otTimestamp &aTimestamp)
{
    cJSON *value;

    value = cJSON_GetObjectItemCaseSensitive(jsonTimestamp, "Seconds");
    if (cJSON_IsNumber(value))
    {
        aTimestamp.mSeconds = static_cast<uint64_t>(value->valuedouble);
    }
    else if (value != nullptr)
    {
        return false;
    }

    value = cJSON_GetObjectItemCaseSensitive(jsonTimestamp, "Ticks");
    if (cJSON_IsNumber(value))
    {
        aTimestamp.mTicks = static_cast<uint16_t>(value->valueint);
    }
    else if (value != nullptr)
    {
        return false;
    }

    value                     = cJSON_GetObjectItemCaseSensitive(jsonTimestamp, "Authoritative");
    aTimestamp.mAuthoritative = cJSON_IsTrue(value);

    return true;
}

static cJSON *SecurityPolicy2Json(const otSecurityPolicy &aSecurityPolicy)
{
    cJSON *securityPolicy = cJSON_CreateObject();

    cJSON_AddItemToObject(securityPolicy, "RotationTime", cJSON_CreateNumber(aSecurityPolicy.mRotationTime));
    cJSON_AddItemToObject(securityPolicy, "ObtainNetworkKey",
                          cJSON_CreateBool(aSecurityPolicy.mObtainNetworkKeyEnabled));
    cJSON_AddItemToObject(securityPolicy, "NativeCommissioning",
                          cJSON_CreateBool(aSecurityPolicy.mNativeCommissioningEnabled));
    cJSON_AddItemToObject(securityPolicy, "Routers", cJSON_CreateBool(aSecurityPolicy.mRoutersEnabled));
    cJSON_AddItemToObject(securityPolicy, "ExternalCommissioning",
                          cJSON_CreateBool(aSecurityPolicy.mExternalCommissioningEnabled));
    cJSON_AddItemToObject(securityPolicy, "CommercialCommissioning",
                          cJSON_CreateBool(aSecurityPolicy.mCommercialCommissioningEnabled));
    cJSON_AddItemToObject(securityPolicy, "AutonomousEnrollment",
                          cJSON_CreateBool(aSecurityPolicy.mAutonomousEnrollmentEnabled));
    cJSON_AddItemToObject(securityPolicy, "NetworkKeyProvisioning",
                          cJSON_CreateBool(aSecurityPolicy.mNetworkKeyProvisioningEnabled));
    cJSON_AddItemToObject(securityPolicy, "TobleLink", cJSON_CreateBool(aSecurityPolicy.mTobleLinkEnabled));
    cJSON_AddItemToObject(securityPolicy, "NonCcmRouters", cJSON_CreateBool(aSecurityPolicy.mNonCcmRoutersEnabled));

    return securityPolicy;
}

bool Json2SecurityPolicy(const cJSON *jsonSecurityPolicy, otSecurityPolicy &aSecurityPolicy)
{
    cJSON *value;

    value = cJSON_GetObjectItemCaseSensitive(jsonSecurityPolicy, "RotationTime");
    if (cJSON_IsNumber(value))
    {
        aSecurityPolicy.mRotationTime = static_cast<uint16_t>(value->valueint);
    }

    value                                    = cJSON_GetObjectItemCaseSensitive(jsonSecurityPolicy, "ObtainNetworkKey");
    aSecurityPolicy.mObtainNetworkKeyEnabled = cJSON_IsTrue(value);
    value = cJSON_GetObjectItemCaseSensitive(jsonSecurityPolicy, "NativeCommissioning");
    aSecurityPolicy.mNativeCommissioningEnabled = cJSON_IsTrue(value);
    value                                       = cJSON_GetObjectItemCaseSensitive(jsonSecurityPolicy, "Routers");
    aSecurityPolicy.mRoutersEnabled             = cJSON_IsTrue(value);
    value = cJSON_GetObjectItemCaseSensitive(jsonSecurityPolicy, "ExternalCommissioning");
    aSecurityPolicy.mExternalCommissioningEnabled = cJSON_IsTrue(value);
    value = cJSON_GetObjectItemCaseSensitive(jsonSecurityPolicy, "CommercialCommissioning");
    aSecurityPolicy.mCommercialCommissioningEnabled = cJSON_IsTrue(value);
    value = cJSON_GetObjectItemCaseSensitive(jsonSecurityPolicy, "AutonomousEnrollment");
    aSecurityPolicy.mAutonomousEnrollmentEnabled = cJSON_IsTrue(value);
    value = cJSON_GetObjectItemCaseSensitive(jsonSecurityPolicy, "NetworkKeyProvisioning");
    aSecurityPolicy.mNetworkKeyProvisioningEnabled = cJSON_IsTrue(value);
    value                                          = cJSON_GetObjectItemCaseSensitive(jsonSecurityPolicy, "TobleLink");
    aSecurityPolicy.mTobleLinkEnabled              = cJSON_IsTrue(value);
    value                                 = cJSON_GetObjectItemCaseSensitive(jsonSecurityPolicy, "NonCcmRouters");
    aSecurityPolicy.mNonCcmRoutersEnabled = cJSON_IsTrue(value);

    return true;
}

static cJSON *ChildTableEntry2Json(const otNetworkDiagChildEntry &aChildEntry)
{
    cJSON *childEntry = cJSON_CreateObject();

    cJSON_AddItemToObject(childEntry, "ChildId", cJSON_CreateNumber(aChildEntry.mChildId));
    cJSON_AddItemToObject(childEntry, "Timeout", cJSON_CreateNumber(aChildEntry.mTimeout));

    cJSON *mode = Mode2Json(aChildEntry.mMode);
    cJSON_AddItemToObject(childEntry, "Mode", mode);

    return childEntry;
}

static cJSON *MacCounters2Json(const otNetworkDiagMacCounters &aMacCounters)
{
    cJSON *macCounters = cJSON_CreateObject();

    cJSON_AddItemToObject(macCounters, "IfInUnknownProtos", cJSON_CreateNumber(aMacCounters.mIfInUnknownProtos));
    cJSON_AddItemToObject(macCounters, "IfInErrors", cJSON_CreateNumber(aMacCounters.mIfInErrors));
    cJSON_AddItemToObject(macCounters, "IfOutErrors", cJSON_CreateNumber(aMacCounters.mIfOutErrors));
    cJSON_AddItemToObject(macCounters, "IfInUcastPkts", cJSON_CreateNumber(aMacCounters.mIfInUcastPkts));
    cJSON_AddItemToObject(macCounters, "IfInBroadcastPkts", cJSON_CreateNumber(aMacCounters.mIfInBroadcastPkts));
    cJSON_AddItemToObject(macCounters, "IfInDiscards", cJSON_CreateNumber(aMacCounters.mIfInDiscards));
    cJSON_AddItemToObject(macCounters, "IfOutUcastPkts", cJSON_CreateNumber(aMacCounters.mIfOutUcastPkts));
    cJSON_AddItemToObject(macCounters, "IfOutBroadcastPkts", cJSON_CreateNumber(aMacCounters.mIfOutBroadcastPkts));
    cJSON_AddItemToObject(macCounters, "IfOutDiscards", cJSON_CreateNumber(aMacCounters.mIfOutDiscards));

    return macCounters;
}

static cJSON *Connectivity2Json(const otNetworkDiagConnectivity &aConnectivity)
{
    cJSON *connectivity = cJSON_CreateObject();

    cJSON_AddItemToObject(connectivity, "ParentPriority", cJSON_CreateNumber(aConnectivity.mParentPriority));
    cJSON_AddItemToObject(connectivity, "LinkQuality3", cJSON_CreateNumber(aConnectivity.mLinkQuality3));
    cJSON_AddItemToObject(connectivity, "LinkQuality2", cJSON_CreateNumber(aConnectivity.mLinkQuality2));
    cJSON_AddItemToObject(connectivity, "LinkQuality1", cJSON_CreateNumber(aConnectivity.mLinkQuality1));
    cJSON_AddItemToObject(connectivity, "LeaderCost", cJSON_CreateNumber(aConnectivity.mLeaderCost));
    cJSON_AddItemToObject(connectivity, "IdSequence", cJSON_CreateNumber(aConnectivity.mIdSequence));
    cJSON_AddItemToObject(connectivity, "ActiveRouters", cJSON_CreateNumber(aConnectivity.mActiveRouters));
    cJSON_AddItemToObject(connectivity, "SedBufferSize", cJSON_CreateNumber(aConnectivity.mSedBufferSize));
    cJSON_AddItemToObject(connectivity, "SedDatagramCount", cJSON_CreateNumber(aConnectivity.mSedDatagramCount));

    return connectivity;
}

static cJSON *RouteData2Json(const otNetworkDiagRouteData &aRouteData)
{
    cJSON *routeData = cJSON_CreateObject();

    cJSON_AddItemToObject(routeData, "RouteId", cJSON_CreateNumber(aRouteData.mRouterId));
    cJSON_AddItemToObject(routeData, "LinkQualityOut", cJSON_CreateNumber(aRouteData.mLinkQualityOut));
    cJSON_AddItemToObject(routeData, "LinkQualityIn", cJSON_CreateNumber(aRouteData.mLinkQualityIn));
    cJSON_AddItemToObject(routeData, "RouteCost", cJSON_CreateNumber(aRouteData.mRouteCost));

    return routeData;
}

static cJSON *Route2Json(const otNetworkDiagRoute &aRoute)
{
    cJSON *route = cJSON_CreateObject();

    cJSON_AddItemToObject(route, "IdSequence", cJSON_CreateNumber(aRoute.mIdSequence));

    cJSON *RouteData = cJSON_CreateArray();
    for (uint16_t i = 0; i < aRoute.mRouteCount; ++i)
    {
        cJSON *RouteDatavalue = RouteData2Json(aRoute.mRouteData[i]);
        cJSON_AddItemToArray(RouteData, RouteDatavalue);
    }

    cJSON_AddItemToObject(route, "RouteData", RouteData);

    return route;
}

static cJSON *LeaderData2Json(const otLeaderData &aLeaderData)
{
    cJSON *leaderData = cJSON_CreateObject();

    cJSON_AddItemToObject(leaderData, "PartitionId", cJSON_CreateNumber(aLeaderData.mPartitionId));
    cJSON_AddItemToObject(leaderData, "Weighting", cJSON_CreateNumber(aLeaderData.mWeighting));
    cJSON_AddItemToObject(leaderData, "DataVersion", cJSON_CreateNumber(aLeaderData.mDataVersion));
    cJSON_AddItemToObject(leaderData, "StableDataVersion", cJSON_CreateNumber(aLeaderData.mStableDataVersion));
    cJSON_AddItemToObject(leaderData, "LeaderRouterId", cJSON_CreateNumber(aLeaderData.mLeaderRouterId));

    return leaderData;
}

std::string IpAddr2JsonString(const otIp6Address &aAddress)
{
    std::string ret;
    cJSON      *ipAddr = IpAddr2Json(aAddress);

    ret = Json2String(ipAddr);
    cJSON_Delete(ipAddr);

    return ret;
}

std::string Node2JsonString(const NodeInfo &aNode)
{
    cJSON      *node = cJSON_CreateObject();
    std::string ret;

    cJSON_AddItemToObject(node, "BaId", Bytes2HexJson(aNode.mBaId.mId, sizeof(aNode.mBaId)));
    cJSON_AddItemToObject(node, "State", cJSON_CreateString(aNode.mRole.c_str()));
    cJSON_AddItemToObject(node, "NumOfRouter", cJSON_CreateNumber(aNode.mNumOfRouter));
    cJSON_AddItemToObject(node, "RlocAddress", IpAddr2Json(aNode.mRlocAddress));
    cJSON_AddItemToObject(node, "ExtAddress", Bytes2HexJson(aNode.mExtAddress, OT_EXT_ADDRESS_SIZE));
    cJSON_AddItemToObject(node, "NetworkName", cJSON_CreateString(aNode.mNetworkName.c_str()));
    cJSON_AddItemToObject(node, "Rloc16", cJSON_CreateNumber(aNode.mRloc16));
    cJSON_AddItemToObject(node, "LeaderData", LeaderData2Json(aNode.mLeaderData));
    cJSON_AddItemToObject(node, "ExtPanId", Bytes2HexJson(aNode.mExtPanId, OT_EXT_PAN_ID_SIZE));

    ret = Json2String(node);
    cJSON_Delete(node);

    return ret;
}

std::string Diag2JsonString(const std::vector<std::vector<otNetworkDiagTlv>> &aDiagSet)
{
    cJSON      *diagInfo          = cJSON_CreateArray();
    cJSON      *diagInfoOfOneNode = nullptr;
    cJSON      *addrList          = nullptr;
    cJSON      *tableList         = nullptr;
    std::string ret;
    uint64_t    timeout;

    for (auto diagItem : aDiagSet)
    {
        diagInfoOfOneNode = cJSON_CreateObject();
        for (auto diagTlv : diagItem)
        {
            switch (diagTlv.mType)
            {
            case OT_NETWORK_DIAGNOSTIC_TLV_EXT_ADDRESS:

                cJSON_AddItemToObject(diagInfoOfOneNode, "ExtAddress",
                                      Bytes2HexJson(diagTlv.mData.mExtAddress.m8, OT_EXT_ADDRESS_SIZE));

                break;
            case OT_NETWORK_DIAGNOSTIC_TLV_SHORT_ADDRESS:

                cJSON_AddItemToObject(diagInfoOfOneNode, "Rloc16", cJSON_CreateNumber(diagTlv.mData.mAddr16));

                break;
            case OT_NETWORK_DIAGNOSTIC_TLV_MODE:

                cJSON_AddItemToObject(diagInfoOfOneNode, "Mode", Mode2Json(diagTlv.mData.mMode));

                break;
            case OT_NETWORK_DIAGNOSTIC_TLV_TIMEOUT:

                timeout = static_cast<uint64_t>(diagTlv.mData.mTimeout);
                cJSON_AddItemToObject(diagInfoOfOneNode, "Timeout", cJSON_CreateNumber(timeout));

                break;
            case OT_NETWORK_DIAGNOSTIC_TLV_CONNECTIVITY:

                cJSON_AddItemToObject(diagInfoOfOneNode, "Connectivity",
                                      Connectivity2Json(diagTlv.mData.mConnectivity));

                break;
            case OT_NETWORK_DIAGNOSTIC_TLV_ROUTE:

                cJSON_AddItemToObject(diagInfoOfOneNode, "Route", Route2Json(diagTlv.mData.mRoute));

                break;
            case OT_NETWORK_DIAGNOSTIC_TLV_LEADER_DATA:

                cJSON_AddItemToObject(diagInfoOfOneNode, "LeaderData", LeaderData2Json(diagTlv.mData.mLeaderData));

                break;
            case OT_NETWORK_DIAGNOSTIC_TLV_NETWORK_DATA:

                cJSON_AddItemToObject(diagInfoOfOneNode, "NetworkData",
                                      Bytes2HexJson(diagTlv.mData.mNetworkData.m8, diagTlv.mData.mNetworkData.mCount));

                break;
            case OT_NETWORK_DIAGNOSTIC_TLV_IP6_ADDR_LIST:

                addrList = cJSON_CreateArray();

                for (uint16_t i = 0; i < diagTlv.mData.mIp6AddrList.mCount; ++i)
                {
                    cJSON_AddItemToArray(addrList, IpAddr2Json(diagTlv.mData.mIp6AddrList.mList[i]));
                }
                cJSON_AddItemToObject(diagInfoOfOneNode, "IP6AddressList", addrList);

                break;
            case OT_NETWORK_DIAGNOSTIC_TLV_MAC_COUNTERS:

                cJSON_AddItemToObject(diagInfoOfOneNode, "MACCounters", MacCounters2Json(diagTlv.mData.mMacCounters));

                break;
            case OT_NETWORK_DIAGNOSTIC_TLV_BATTERY_LEVEL:

                cJSON_AddItemToObject(diagInfoOfOneNode, "BatteryLevel",
                                      cJSON_CreateNumber(diagTlv.mData.mBatteryLevel));

                break;
            case OT_NETWORK_DIAGNOSTIC_TLV_SUPPLY_VOLTAGE:

                cJSON_AddItemToObject(diagInfoOfOneNode, "SupplyVoltage",
                                      cJSON_CreateNumber(diagTlv.mData.mSupplyVoltage));

                break;
            case OT_NETWORK_DIAGNOSTIC_TLV_CHILD_TABLE:

                tableList = cJSON_CreateArray();

                for (uint16_t i = 0; i < diagTlv.mData.mChildTable.mCount; ++i)
                {
                    cJSON_AddItemToArray(tableList, ChildTableEntry2Json(diagTlv.mData.mChildTable.mTable[i]));
                }

                cJSON_AddItemToObject(diagInfoOfOneNode, "ChildTable", tableList);

                break;
            case OT_NETWORK_DIAGNOSTIC_TLV_CHANNEL_PAGES:

                cJSON_AddItemToObject(
                    diagInfoOfOneNode, "ChannelPages",
                    Bytes2HexJson(diagTlv.mData.mChannelPages.m8, diagTlv.mData.mChannelPages.mCount));

                break;
            case OT_NETWORK_DIAGNOSTIC_TLV_MAX_CHILD_TIMEOUT:

                cJSON_AddItemToObject(diagInfoOfOneNode, "MaxChildTimeout",
                                      cJSON_CreateNumber(diagTlv.mData.mMaxChildTimeout));

                break;
            default:
                break;
            }
        }
        cJSON_AddItemToArray(diagInfo, diagInfoOfOneNode);
    }

    ret = Json2String(diagInfo);

    cJSON_Delete(diagInfo);

    return ret;
}

std::string Bytes2HexJsonString(const uint8_t *aBytes, uint8_t aLength)
{
    cJSON      *hex = Bytes2HexJson(aBytes, aLength);
    std::string ret = Json2String(hex);

    cJSON_Delete(hex);

    return ret;
}

int Hex2BytesJsonString(const std::string &aHexString, uint8_t *aBytes, uint8_t aMaxLength)
{
    return otbr::Utils::Hex2Bytes(aHexString.c_str(), aBytes, aMaxLength);
}

std::string Number2JsonString(const uint32_t &aNumber)
{
    cJSON      *number = cJSON_CreateNumber(aNumber);
    std::string ret    = Json2String(number);

    cJSON_Delete(number);

    return ret;
}

std::string Mode2JsonString(const otLinkModeConfig &aMode)
{
    cJSON      *mode = Mode2Json(aMode);
    std::string ret  = Json2String(mode);

    cJSON_Delete(mode);

    return ret;
}

std::string Connectivity2JsonString(const otNetworkDiagConnectivity &aConnectivity)
{
    cJSON      *connectivity = Connectivity2Json(aConnectivity);
    std::string ret          = Json2String(connectivity);

    cJSON_Delete(connectivity);

    return ret;
}

std::string RouteData2JsonString(const otNetworkDiagRouteData &aRouteData)
{
    cJSON      *routeData = RouteData2Json(aRouteData);
    std::string ret       = Json2String(routeData);

    cJSON_Delete(routeData);

    return ret;
}

std::string Route2JsonString(const otNetworkDiagRoute &aRoute)
{
    cJSON      *route = Route2Json(aRoute);
    std::string ret   = Json2String(route);

    cJSON_Delete(route);

    return ret;
}

std::string LeaderData2JsonString(const otLeaderData &aLeaderData)
{
    cJSON      *leaderData = LeaderData2Json(aLeaderData);
    std::string ret        = Json2String(leaderData);

    cJSON_Delete(leaderData);

    return ret;
}

std::string MacCounters2JsonString(const otNetworkDiagMacCounters &aMacCounters)
{
    cJSON      *macCounters = MacCounters2Json(aMacCounters);
    std::string ret         = Json2String(macCounters);

    cJSON_Delete(macCounters);

    return ret;
}

std::string ChildTableEntry2JsonString(const otNetworkDiagChildEntry &aChildEntry)
{
    cJSON      *childEntry = ChildTableEntry2Json(aChildEntry);
    std::string ret        = Json2String(childEntry);

    cJSON_Delete(childEntry);

    return ret;
}

std::string CString2JsonString(const char *aCString)
{
    cJSON      *cString = CString2Json(aCString);
    std::string ret     = Json2String(cString);

    cJSON_Delete(cString);

    return ret;
}

std::string Error2JsonString(HttpStatusCode aErrorCode, std::string aErrorMessage)
{
    std::string ret;
    cJSON      *error = cJSON_CreateObject();

    cJSON_AddItemToObject(error, "ErrorCode", cJSON_CreateNumber(static_cast<int16_t>(aErrorCode)));
    cJSON_AddItemToObject(error, "ErrorMessage", cJSON_CreateString(aErrorMessage.c_str()));

    ret = Json2String(error);

    cJSON_Delete(error);

    return ret;
}

cJSON *ActiveDataset2Json(const otOperationalDataset &aActiveDataset)
{
    cJSON *node = cJSON_CreateObject();

    if (aActiveDataset.mComponents.mIsActiveTimestampPresent)
    {
        cJSON_AddItemToObject(node, "ActiveTimestamp", Timestamp2Json(aActiveDataset.mActiveTimestamp));
    }
    if (aActiveDataset.mComponents.mIsNetworkKeyPresent)
    {
        cJSON_AddItemToObject(node, "NetworkKey", Bytes2HexJson(aActiveDataset.mNetworkKey.m8, OT_NETWORK_KEY_SIZE));
    }
    if (aActiveDataset.mComponents.mIsNetworkNamePresent)
    {
        cJSON_AddItemToObject(node, "NetworkName", cJSON_CreateString(aActiveDataset.mNetworkName.m8));
    }
    if (aActiveDataset.mComponents.mIsExtendedPanIdPresent)
    {
        cJSON_AddItemToObject(node, "ExtPanId", Bytes2HexJson(aActiveDataset.mExtendedPanId.m8, OT_EXT_PAN_ID_SIZE));
    }
    if (aActiveDataset.mComponents.mIsMeshLocalPrefixPresent)
    {
        cJSON_AddItemToObject(node, "MeshLocalPrefix", IpPrefix2Json(aActiveDataset.mMeshLocalPrefix));
    }
    if (aActiveDataset.mComponents.mIsPanIdPresent)
    {
        cJSON_AddItemToObject(node, "PanId", cJSON_CreateNumber(aActiveDataset.mPanId));
    }
    if (aActiveDataset.mComponents.mIsChannelPresent)
    {
        cJSON_AddItemToObject(node, "Channel", cJSON_CreateNumber(aActiveDataset.mChannel));
    }
    if (aActiveDataset.mComponents.mIsPskcPresent)
    {
        cJSON_AddItemToObject(node, "PSKc", Bytes2HexJson(aActiveDataset.mPskc.m8, OT_PSKC_MAX_SIZE));
    }
    if (aActiveDataset.mComponents.mIsSecurityPolicyPresent)
    {
        cJSON_AddItemToObject(node, "SecurityPolicy", SecurityPolicy2Json(aActiveDataset.mSecurityPolicy));
    }
    if (aActiveDataset.mComponents.mIsChannelMaskPresent)
    {
        cJSON_AddItemToObject(node, "ChannelMask", cJSON_CreateNumber(aActiveDataset.mChannelMask));
    }

    return node;
}

std::string ActiveDataset2JsonString(const otOperationalDataset &aActiveDataset)
{
    cJSON      *node;
    std::string ret;

    node = ActiveDataset2Json(aActiveDataset);
    ret  = Json2String(node);
    cJSON_Delete(node);

    return ret;
}

std::string PendingDataset2JsonString(const otOperationalDataset &aPendingDataset)
{
    cJSON      *nodeActiveDataset;
    cJSON      *node = cJSON_CreateObject();
    std::string ret;

    nodeActiveDataset = ActiveDataset2Json(aPendingDataset);
    cJSON_AddItemToObject(node, "ActiveDataset", nodeActiveDataset);
    if (aPendingDataset.mComponents.mIsPendingTimestampPresent)
    {
        cJSON_AddItemToObject(node, "PendingTimestamp", Timestamp2Json(aPendingDataset.mPendingTimestamp));
    }
    if (aPendingDataset.mComponents.mIsDelayPresent)
    {
        cJSON_AddItemToObject(node, "Delay", cJSON_CreateNumber(aPendingDataset.mDelay));
    }

    ret = Json2String(node);
    cJSON_Delete(node);

    return ret;
}

bool JsonActiveDataset2Dataset(const cJSON *jsonActiveDataset, otOperationalDataset &aDataset)
{
    cJSON      *value;
    otTimestamp timestamp;
    bool        ret = true;

    value = cJSON_GetObjectItemCaseSensitive(jsonActiveDataset, "ActiveTimestamp");
    if (cJSON_IsObject(value))
    {
        VerifyOrExit(Json2Timestamp(value, timestamp), ret = false);
        aDataset.mActiveTimestamp                      = timestamp;
        aDataset.mComponents.mIsActiveTimestampPresent = true;
    }
    else if (cJSON_IsNull(value))
    {
        aDataset.mComponents.mIsActiveTimestampPresent = false;
    }
    else if (value != nullptr)
    {
        ExitNow(ret = false);
    }

    value = cJSON_GetObjectItemCaseSensitive(jsonActiveDataset, "NetworkKey");
    if (cJSON_IsString(value))
    {
        VerifyOrExit(value->valuestring != nullptr, ret = false);
        VerifyOrExit(Hex2BytesJsonString(std::string(value->valuestring), aDataset.mNetworkKey.m8,
                                         OT_NETWORK_KEY_SIZE) == OT_NETWORK_KEY_SIZE,
                     ret = false);
        aDataset.mComponents.mIsNetworkKeyPresent = true;
    }
    else if (cJSON_IsNull(value))
    {
        aDataset.mComponents.mIsNetworkKeyPresent = false;
    }

    value = cJSON_GetObjectItemCaseSensitive(jsonActiveDataset, "NetworkName");
    if (cJSON_IsString(value))
    {
        VerifyOrExit(value->valuestring != nullptr, ret = false);
        VerifyOrExit(strlen(value->valuestring) <= OT_NETWORK_NAME_MAX_SIZE, ret = false);
        strncpy(aDataset.mNetworkName.m8, value->valuestring, OT_NETWORK_NAME_MAX_SIZE);
        aDataset.mComponents.mIsNetworkNamePresent = true;
    }
    else if (cJSON_IsNull(value))
    {
        aDataset.mComponents.mIsNetworkNamePresent = false;
    }

    value = cJSON_GetObjectItemCaseSensitive(jsonActiveDataset, "ExtPanId");
    if (cJSON_IsString(value))
    {
        VerifyOrExit(value->valuestring != nullptr, ret = false);
        VerifyOrExit(Hex2BytesJsonString(std::string(value->valuestring), aDataset.mExtendedPanId.m8,
                                         OT_EXT_PAN_ID_SIZE) == OT_EXT_PAN_ID_SIZE,
                     ret = false);
        aDataset.mComponents.mIsExtendedPanIdPresent = true;
    }
    else if (cJSON_IsNull(value))
    {
        aDataset.mComponents.mIsExtendedPanIdPresent = false;
    }

    value = cJSON_GetObjectItemCaseSensitive(jsonActiveDataset, "MeshLocalPrefix");
    if (cJSON_IsString(value))
    {
        VerifyOrExit(value->valuestring != nullptr, ret = false);
        VerifyOrExit(Json2IpPrefix(value, aDataset.mMeshLocalPrefix) == OTBR_ERROR_NONE, ret = false);
        aDataset.mComponents.mIsMeshLocalPrefixPresent = true;
    }
    else if (cJSON_IsNull(value))
    {
        aDataset.mComponents.mIsMeshLocalPrefixPresent = false;
    }

    value = cJSON_GetObjectItemCaseSensitive(jsonActiveDataset, "PanId");
    if (cJSON_IsNumber(value))
    {
        aDataset.mPanId                      = static_cast<otPanId>(value->valueint);
        aDataset.mComponents.mIsPanIdPresent = true;
    }
    else if (cJSON_IsNull(value))
    {
        aDataset.mComponents.mIsPanIdPresent = false;
    }

    value = cJSON_GetObjectItemCaseSensitive(jsonActiveDataset, "Channel");
    if (cJSON_IsNumber(value))
    {
        aDataset.mChannel                      = static_cast<uint16_t>(value->valueint);
        aDataset.mComponents.mIsChannelPresent = true;
    }
    else if (cJSON_IsNull(value))
    {
        aDataset.mComponents.mIsChannelPresent = false;
    }

    value = cJSON_GetObjectItemCaseSensitive(jsonActiveDataset, "PSKc");
    if (cJSON_IsString(value))
    {
        VerifyOrExit(value->valuestring != nullptr, ret = false);
        VerifyOrExit(Hex2BytesJsonString(std::string(value->valuestring), aDataset.mPskc.m8, OT_PSKC_MAX_SIZE) ==
                         OT_PSKC_MAX_SIZE,
                     ret = false);
        aDataset.mComponents.mIsPskcPresent = true;
    }
    else if (cJSON_IsNull(value))
    {
        aDataset.mComponents.mIsPskcPresent = false;
    }

    value = cJSON_GetObjectItemCaseSensitive(jsonActiveDataset, "SecurityPolicy");
    if (cJSON_IsObject(value))
    {
        VerifyOrExit(Json2SecurityPolicy(value, aDataset.mSecurityPolicy), ret = false);
        aDataset.mComponents.mIsSecurityPolicyPresent = true;
    }
    else if (cJSON_IsNull(value))
    {
        aDataset.mComponents.mIsSecurityPolicyPresent = false;
    }

    value = cJSON_GetObjectItemCaseSensitive(jsonActiveDataset, "ChannelMask");
    if (cJSON_IsNumber(value))
    {
        aDataset.mChannelMask                      = value->valueint;
        aDataset.mComponents.mIsChannelMaskPresent = true;
    }
    else if (cJSON_IsNull(value))
    {
        aDataset.mComponents.mIsChannelMaskPresent = false;
    }

exit:
    return ret;
}

bool JsonActiveDatasetString2Dataset(const std::string &aJsonActiveDataset, otOperationalDataset &aDataset)
{
    cJSON *jsonActiveDataset;
    bool   ret = true;

    VerifyOrExit((jsonActiveDataset = cJSON_Parse(aJsonActiveDataset.c_str())) != nullptr, ret = false);
    VerifyOrExit(cJSON_IsObject(jsonActiveDataset), ret = false);

    ret = JsonActiveDataset2Dataset(jsonActiveDataset, aDataset);

exit:
    cJSON_Delete(jsonActiveDataset);

    return ret;
}

bool JsonPendingDatasetString2Dataset(const std::string &aJsonPendingDataset, otOperationalDataset &aDataset)
{
    cJSON      *value;
    cJSON      *jsonDataset;
    otTimestamp timestamp;
    bool        ret = true;

    VerifyOrExit((jsonDataset = cJSON_Parse(aJsonPendingDataset.c_str())) != nullptr, ret = false);
    VerifyOrExit(cJSON_IsObject(jsonDataset), ret = false);

    value = cJSON_GetObjectItemCaseSensitive(jsonDataset, "ActiveDataset");
    if (cJSON_IsObject(value))
    {
        VerifyOrExit(JsonActiveDataset2Dataset(value, aDataset), ret = false);
    }
    else if (cJSON_IsString(value))
    {
        otOperationalDatasetTlvs datasetTlvs;
        int                      len;

        len =
            Hex2BytesJsonString(std::string(value->valuestring), datasetTlvs.mTlvs, OT_OPERATIONAL_DATASET_MAX_LENGTH);
        VerifyOrExit(len > 0, ret = false);
        datasetTlvs.mLength = len;

        VerifyOrExit(otDatasetParseTlvs(&datasetTlvs, &aDataset) == OT_ERROR_NONE, ret = false);
    }
    else
    {
        ExitNow(ret = false);
    }

    value = cJSON_GetObjectItemCaseSensitive(jsonDataset, "PendingTimestamp");
    if (cJSON_IsObject(value))
    {
        VerifyOrExit(Json2Timestamp(value, timestamp), ret = false);
        aDataset.mPendingTimestamp                      = timestamp;
        aDataset.mComponents.mIsPendingTimestampPresent = true;
    }
    else if (cJSON_IsNull(value))
    {
        aDataset.mComponents.mIsPendingTimestampPresent = false;
    }
    else if (value != nullptr)
    {
        ExitNow(ret = false);
    }

    value = cJSON_GetObjectItemCaseSensitive(jsonDataset, "Delay");
    if (cJSON_IsNumber(value))
    {
        aDataset.mDelay                      = value->valueint;
        aDataset.mComponents.mIsDelayPresent = true;
    }
    else if (cJSON_IsNull(value))
    {
        aDataset.mComponents.mIsDelayPresent = false;
    }

exit:
    cJSON_Delete(jsonDataset);

    return ret;
}

cJSON *JoinerInfo2Json(const otJoinerInfo &aJoinerInfo)
{
    cJSON *node = cJSON_CreateObject();

    cJSON_AddItemToObject(node, "Pskd", cJSON_CreateString(aJoinerInfo.mPskd.m8));
    if (aJoinerInfo.mType == OT_JOINER_INFO_TYPE_EUI64)
    {
        cJSON_AddItemToObject(node, "Eui64", Bytes2HexJson(aJoinerInfo.mSharedId.mEui64.m8, OT_EXT_ADDRESS_SIZE));
    }
    else if (aJoinerInfo.mType == OT_JOINER_INFO_TYPE_DISCERNER)
    {
        char hexValue[((OT_JOINER_MAX_DISCERNER_LENGTH / 8) * 2) + 1]                              = {0};
        char string[sizeof("0x") + ((OT_JOINER_MAX_DISCERNER_LENGTH / 8) * 2) + sizeof("/xx") + 1] = {0};

        otbr::Utils::Long2Hex(aJoinerInfo.mSharedId.mDiscerner.mValue, hexValue);
        snprintf(string, sizeof(string), "0x%s/%d", hexValue, aJoinerInfo.mSharedId.mDiscerner.mLength);
        cJSON_AddItemToObject(node, "Discerner", cJSON_CreateString(string));
    }
    else
    {
        cJSON_AddItemToObject(node, "JoinerId", cJSON_CreateString("*"));
    }
    cJSON_AddItemToObject(node, "Timeout", cJSON_CreateNumber(aJoinerInfo.mExpirationTime));

    return node;
}

std::string JoinerInfo2JsonString(const otJoinerInfo &aJoinerInfo)
{
    cJSON      *node;
    std::string ret;

    node = JoinerInfo2Json(aJoinerInfo);
    ret  = Json2String(node);
    cJSON_Delete(node);

    return ret;
}

otbrError StringDiscerner2Discerner(char *aString, otJoinerDiscerner &aDiscerner)
{
    otbrError error = OTBR_ERROR_NONE;
    char     *separator;
    uint8_t   byteLength;
    uint8_t   byteSwapBuffer[8] = {0};
    uint8_t  *buffer            = (uint8_t *)&aDiscerner.mValue;

    separator = strstr(aString, "/");
    VerifyOrExit(separator != nullptr, error = OTBR_ERROR_NOT_FOUND);
    VerifyOrExit(sscanf(separator + 1, "%hhu", &aDiscerner.mLength) == 1, error = OTBR_ERROR_INVALID_ARGS);
    VerifyOrExit(aDiscerner.mLength > 0 && aDiscerner.mLength <= OT_JOINER_MAX_DISCERNER_LENGTH,
                 error = OTBR_ERROR_INVALID_ARGS);

    if (memcmp(aString, "0x", 2) == 0)
    {
        aString += 2;
    }

    *separator = '\0';
    byteLength = Hex2BytesJsonString(std::string(aString), byteSwapBuffer, OT_JOINER_MAX_DISCERNER_LENGTH);
    VerifyOrExit(byteLength <= (1 + ((aDiscerner.mLength - 1) / 8)), error = OTBR_ERROR_INVALID_ARGS);

    // The discerner is expected to be big endian
    for (uint8_t i = 0; i < byteLength; i++)
    {
        buffer[i] = byteSwapBuffer[byteLength - i - 1];
    }

exit:
    return error;
}

bool JsonJoinerInfo2JoinerInfo(const cJSON *jsonJoinerInfo, otJoinerInfo &aJoinerInfo)
{
    cJSON *value;
    bool   ret        = true;
    aJoinerInfo.mType = OT_JOINER_INFO_TYPE_ANY;
    memset(&aJoinerInfo.mSharedId.mEui64, 0, OT_EXT_ADDRESS_SIZE);

    value = cJSON_GetObjectItemCaseSensitive(jsonJoinerInfo, "Pskd");
    if (cJSON_IsString(value))
    {
        VerifyOrExit(value->valuestring != nullptr, ret = false);
        VerifyOrExit(strlen(value->valuestring) <= OT_JOINER_MAX_PSKD_LENGTH, ret = false);
        strncpy(aJoinerInfo.mPskd.m8, value->valuestring, OT_JOINER_MAX_PSKD_LENGTH);
    }
    else
    {
        ExitNow(ret = false);
    }

    value = cJSON_GetObjectItemCaseSensitive(jsonJoinerInfo, "JoinerId");
    if (cJSON_IsString(value))
    {
        VerifyOrExit(aJoinerInfo.mType == OT_JOINER_INFO_TYPE_ANY, ret = false);
        VerifyOrExit(value->valuestring != nullptr, ret = false);
        if (strncmp(value->valuestring, "*", 1) != 0)
        {
            otbrError err = StringDiscerner2Discerner(value->valuestring, aJoinerInfo.mSharedId.mDiscerner);
            if (err == OTBR_ERROR_NOT_FOUND)
            {
                VerifyOrExit(Hex2BytesJsonString(std::string(value->valuestring), aJoinerInfo.mSharedId.mEui64.m8,
                                                 OT_EXT_ADDRESS_SIZE) == OT_EXT_ADDRESS_SIZE,
                             ret = false);
                aJoinerInfo.mType = OT_JOINER_INFO_TYPE_EUI64;
            }
            else
            {
                VerifyOrExit(err == OTBR_ERROR_NONE, ret = false);
                aJoinerInfo.mType = OT_JOINER_INFO_TYPE_DISCERNER;
            }
        }
    }

    value = cJSON_GetObjectItemCaseSensitive(jsonJoinerInfo, "Discerner");
    if (cJSON_IsString(value))
    {
        VerifyOrExit(aJoinerInfo.mType == OT_JOINER_INFO_TYPE_ANY, ret = false);
        VerifyOrExit(value->valuestring != nullptr, ret = false);
        if (strncmp(value->valuestring, "*", 1) != 0)
        {
            VerifyOrExit(StringDiscerner2Discerner(value->valuestring, aJoinerInfo.mSharedId.mDiscerner) ==
                             OTBR_ERROR_NONE,
                         ret = false);
            aJoinerInfo.mType = OT_JOINER_INFO_TYPE_DISCERNER;
        }
    }

    value = cJSON_GetObjectItemCaseSensitive(jsonJoinerInfo, "Eui64");
    if (cJSON_IsString(value))
    {
        VerifyOrExit(aJoinerInfo.mType == OT_JOINER_INFO_TYPE_ANY, ret = false);
        VerifyOrExit(value->valuestring != nullptr, ret = false);
        if (strncmp(value->valuestring, "*", 1) != 0)
        {
            VerifyOrExit(Hex2BytesJsonString(std::string(value->valuestring), aJoinerInfo.mSharedId.mEui64.m8,
                                             OT_EXT_ADDRESS_SIZE) == OT_EXT_ADDRESS_SIZE,
                         ret = false);
            aJoinerInfo.mType = OT_JOINER_INFO_TYPE_EUI64;
        }
    }

    aJoinerInfo.mExpirationTime = 60;
    value                       = cJSON_GetObjectItemCaseSensitive(jsonJoinerInfo, "Timeout");
    if (cJSON_IsNumber(value))
    {
        aJoinerInfo.mExpirationTime = value->valueint;
    }

exit:
    return ret;
}

bool JsonJoinerInfoString2JoinerInfo(const std::string &aJsonJoinerInfo, otJoinerInfo &aJoinerInfo)
{
    cJSON *jsonJoinerInfo;
    bool   ret = true;

    VerifyOrExit((jsonJoinerInfo = cJSON_Parse(aJsonJoinerInfo.c_str())) != nullptr, ret = false);
    VerifyOrExit(cJSON_IsObject(jsonJoinerInfo), ret = false);

    ret = JsonJoinerInfo2JoinerInfo(jsonJoinerInfo, aJoinerInfo);

exit:
    cJSON_Delete(jsonJoinerInfo);

    return ret;
}

cJSON *JoinerTable2Json(const std::vector<otJoinerInfo> &aJoinerTable)
{
    cJSON *table = cJSON_CreateArray();
    for (const otJoinerInfo joiner : aJoinerTable)
    {
        cJSON *joinerJson = JoinerInfo2Json(joiner);
        cJSON_AddItemToArray(table, joinerJson);
    }

    return table;
}

std::string JoinerTable2JsonString(const std::vector<otJoinerInfo> &aJoinerTable)
{
    return Json2String(JoinerTable2Json(aJoinerTable));
}

bool JsonHost2Strings(const cJSON *aJsonHost, std::string &aHostName, std::string &aHostAddress)
{
<<<<<<< HEAD
    cJSON      *value;
    bool        ret = true;
=======
    cJSON *value;
    bool   ret = true;
>>>>>>> e36bf293

    value = cJSON_GetObjectItemCaseSensitive(aJsonHost, "Name");
    if (cJSON_IsString(value))
    {
        VerifyOrExit(value->valuestring != nullptr, ret = false);
        aHostName = value->valuestring;
    }
    else
    {
        ExitNow(ret = false);
<<<<<<< HEAD
    } 
=======
    }
>>>>>>> e36bf293

    value = cJSON_GetObjectItemCaseSensitive(aJsonHost, "Address");
    if (cJSON_IsString(value))
    {
        VerifyOrExit(value->valuestring != nullptr, ret = false);
        aHostAddress = value->valuestring;
    }
    else
    {
        ExitNow(ret = false);
<<<<<<< HEAD
    } 
=======
    }
>>>>>>> e36bf293

exit:
    return ret;
}

bool jsonHostString2Strings(const std::string &aJsonHost, std::string &aHostName, std::string &aHostAddress)
{
    cJSON *jsonHost;
    bool   ret = true;

    VerifyOrExit((jsonHost = cJSON_Parse(aJsonHost.c_str())) != nullptr, ret = false);
    VerifyOrExit(cJSON_IsObject(jsonHost), ret = false);

    ret = JsonHost2Strings(jsonHost, aHostName, aHostAddress);

exit:
    cJSON_Delete(jsonHost);

    return ret;
}

cJSON *Service2Json(const otSrpClientService &aService)
{
    cJSON *node = cJSON_CreateObject();

    cJSON_AddItemToObject(node, "Name", cJSON_CreateString(aService.mName));
    cJSON_AddItemToObject(node, "InstanceName", cJSON_CreateString(aService.mInstanceName));
    cJSON_AddItemToObject(node, "Port", cJSON_CreateNumber(aService.mPort));
    cJSON_AddItemToObject(node, "Priority", cJSON_CreateNumber(aService.mPriority));
    cJSON_AddItemToObject(node, "Weight", cJSON_CreateNumber(aService.mWeight));
    cJSON_AddItemToObject(node, "NumTxtEntries", cJSON_CreateNumber(aService.mNumTxtEntries));
    cJSON_AddItemToObject(node, "State", cJSON_CreateNumber(aService.mState));
    cJSON_AddItemToObject(node, "Data", cJSON_CreateNumber(aService.mData));
    cJSON_AddItemToObject(node, "Lease", cJSON_CreateNumber(aService.mLease));
    cJSON_AddItemToObject(node, "KeyLease", cJSON_CreateNumber(aService.mKeyLease));

    return node;
}

bool JsonService2Service(const cJSON *aJsonService, otSrpClientBuffersServiceEntry *aServiceEntry)
{
<<<<<<< HEAD
    cJSON      *value;
    bool        ret = true;
    uint16_t    size;
    char       *string;
=======
    cJSON   *value;
    bool     ret = true;
    uint16_t size;
    char    *string;
>>>>>>> e36bf293

    value = cJSON_GetObjectItemCaseSensitive(aJsonService, "Name");
    if (cJSON_IsString(value))
    {
        VerifyOrExit(value->valuestring != nullptr, ret = false);
        VerifyOrExit(strlen(value->valuestring) <= OT_DNS_MAX_NAME_SIZE, ret = false);
        string = otSrpClientBuffersGetServiceEntryServiceNameString(aServiceEntry, &size);
        strncpy(string, value->valuestring, size);
    }
    else
    {
        ExitNow(ret = false);
<<<<<<< HEAD
    } 
=======
    }
>>>>>>> e36bf293

    value = cJSON_GetObjectItemCaseSensitive(aJsonService, "InstanceName");
    if (cJSON_IsString(value))
    {
        VerifyOrExit(value->valuestring != nullptr, ret = false);
        VerifyOrExit(strlen(value->valuestring) <= OT_DNS_MAX_NAME_SIZE, ret = false);
        string = otSrpClientBuffersGetServiceEntryInstanceNameString(aServiceEntry, &size);
        strncpy(string, value->valuestring, size);
    }
    else
    {
        ExitNow(ret = false);
<<<<<<< HEAD
    } 
=======
    }
>>>>>>> e36bf293

    value = cJSON_GetObjectItemCaseSensitive(aJsonService, "Port");
    if (cJSON_IsNumber(value))
    {
        aServiceEntry->mService.mPort = value->valueint;
    }
    else
    {
        ExitNow(ret = false);
<<<<<<< HEAD
    } 
=======
    }
>>>>>>> e36bf293

exit:
    return ret;
}

bool JsonServiceString2ServiceEntry(const std::string &aJsonService, otSrpClientBuffersServiceEntry *aServiceEntry)
{
    cJSON *jsonService;
    bool   ret = true;

    VerifyOrExit((jsonService = cJSON_Parse(aJsonService.c_str())) != nullptr, ret = false);
    VerifyOrExit(cJSON_IsObject(jsonService), ret = false);

    ret = JsonService2Service(jsonService, aServiceEntry);

exit:
    cJSON_Delete(jsonService);

    return ret;
}

<<<<<<< HEAD
bool JsonServiceString2NameStrings(const std::string &aJsonService, std::string &aServiceName, std::string &aInstanceName) 
{
    cJSON *jsonService;
    bool   ret = true;
    cJSON      *value;
=======
bool JsonServiceString2NameStrings(const std::string &aJsonService,
                                   std::string       &aServiceName,
                                   std::string       &aInstanceName)
{
    cJSON *jsonService;
    bool   ret = true;
    cJSON *value;
>>>>>>> e36bf293

    VerifyOrExit((jsonService = cJSON_Parse(aJsonService.c_str())) != nullptr, ret = false);
    VerifyOrExit(cJSON_IsObject(jsonService), ret = false);

    value = cJSON_GetObjectItemCaseSensitive(jsonService, "Name");
    if (cJSON_IsString(value))
    {
        VerifyOrExit(value->valuestring != nullptr, ret = false);
        VerifyOrExit(strlen(value->valuestring) <= OT_DNS_MAX_NAME_SIZE, ret = false);
        aServiceName = value->valuestring;
    }
    else
    {
        ExitNow(ret = false);
<<<<<<< HEAD
    } 
=======
    }
>>>>>>> e36bf293

    value = cJSON_GetObjectItemCaseSensitive(jsonService, "InstanceName");
    if (cJSON_IsString(value))
    {
        VerifyOrExit(value->valuestring != nullptr, ret = false);
        VerifyOrExit(strlen(value->valuestring) <= OT_DNS_MAX_NAME_SIZE, ret = false);
        aInstanceName = value->valuestring;
    }
    else
    {
        ExitNow(ret = false);
<<<<<<< HEAD
    } 

=======
    }
>>>>>>> e36bf293

exit:
    cJSON_Delete(jsonService);

    return ret;
}

<<<<<<< HEAD
cJSON *Services2Json(const std::vector<otSrpClientService> &aServices) 
{
    cJSON *list = cJSON_CreateArray();
    for (const otSrpClientService service : aServices) {
=======
cJSON *Services2Json(const std::vector<otSrpClientService> &aServices)
{
    cJSON *list = cJSON_CreateArray();
    for (const otSrpClientService service : aServices)
    {
>>>>>>> e36bf293
        cJSON *serviceJson = Service2Json(service);
        cJSON_AddItemToArray(list, serviceJson);
    }

    return list;
}

<<<<<<< HEAD
std::string Services2JsonString(const std::vector<otSrpClientService> &aServices) 
=======
std::string Services2JsonString(const std::vector<otSrpClientService> &aServices)
>>>>>>> e36bf293
{
    return Json2String(Services2Json(aServices));
}

<<<<<<< HEAD
cJSON *HostInfo2Json(const otSrpClientHostInfo &aHostInfo) 
{
    cJSON *node = cJSON_CreateObject();

    if (aHostInfo.mName == NULL) {
        cJSON_AddItemToObject(node, "Name", cJSON_CreateString(""));
    } else {
        cJSON_AddItemToObject(node, "Name", cJSON_CreateString(aHostInfo.mName));
    }
    cJSON_AddItemToObject(node, "State", cJSON_CreateString(GetSrpClientItemStateName(aHostInfo.mState).c_str()));
    
    cJSON *addressNode = cJSON_CreateArray();
    for (uint8_t i = 0; i < aHostInfo.mNumAddresses; i++) {
=======
cJSON *HostInfo2Json(const otSrpClientHostInfo &aHostInfo)
{
    cJSON *node = cJSON_CreateObject();

    if (aHostInfo.mName == NULL)
    {
        cJSON_AddItemToObject(node, "Name", cJSON_CreateString(""));
    }
    else
    {
        cJSON_AddItemToObject(node, "Name", cJSON_CreateString(aHostInfo.mName));
    }
    cJSON_AddItemToObject(node, "State", cJSON_CreateString(GetSrpClientItemStateName(aHostInfo.mState).c_str()));

    cJSON *addressNode = cJSON_CreateArray();
    for (uint8_t i = 0; i < aHostInfo.mNumAddresses; i++)
    {
>>>>>>> e36bf293
        char string[OT_IP6_ADDRESS_STRING_SIZE];
        otIp6AddressToString(&aHostInfo.mAddresses[i], string, OT_IP6_ADDRESS_STRING_SIZE);
        cJSON_AddItemToArray(addressNode, cJSON_CreateString(string));
    }
    cJSON_AddItemToObject(node, "Addresses", addressNode);

    return node;
}

std::string HostInfo2JsonString(const otSrpClientHostInfo &aHostInfo)
{
    return Json2String(HostInfo2Json(aHostInfo));
<<<<<<< HEAD

=======
>>>>>>> e36bf293
}

} // namespace Json
} // namespace rest
} // namespace otbr<|MERGE_RESOLUTION|>--- conflicted
+++ resolved
@@ -31,11 +31,7 @@
 
 #include "common/api_strings.hpp"
 #include "common/code_utils.hpp"
-<<<<<<< HEAD
-#include "common/api_strings.hpp"
-=======
 #include "common/types.hpp"
->>>>>>> e36bf293
 
 extern "C" {
 #include <cJSON.h>
@@ -1119,13 +1115,8 @@
 
 bool JsonHost2Strings(const cJSON *aJsonHost, std::string &aHostName, std::string &aHostAddress)
 {
-<<<<<<< HEAD
-    cJSON      *value;
-    bool        ret = true;
-=======
     cJSON *value;
     bool   ret = true;
->>>>>>> e36bf293
 
     value = cJSON_GetObjectItemCaseSensitive(aJsonHost, "Name");
     if (cJSON_IsString(value))
@@ -1136,11 +1127,7 @@
     else
     {
         ExitNow(ret = false);
-<<<<<<< HEAD
-    } 
-=======
-    }
->>>>>>> e36bf293
+    }
 
     value = cJSON_GetObjectItemCaseSensitive(aJsonHost, "Address");
     if (cJSON_IsString(value))
@@ -1151,11 +1138,7 @@
     else
     {
         ExitNow(ret = false);
-<<<<<<< HEAD
-    } 
-=======
-    }
->>>>>>> e36bf293
+    }
 
 exit:
     return ret;
@@ -1197,17 +1180,10 @@
 
 bool JsonService2Service(const cJSON *aJsonService, otSrpClientBuffersServiceEntry *aServiceEntry)
 {
-<<<<<<< HEAD
-    cJSON      *value;
-    bool        ret = true;
-    uint16_t    size;
-    char       *string;
-=======
     cJSON   *value;
     bool     ret = true;
     uint16_t size;
     char    *string;
->>>>>>> e36bf293
 
     value = cJSON_GetObjectItemCaseSensitive(aJsonService, "Name");
     if (cJSON_IsString(value))
@@ -1220,11 +1196,7 @@
     else
     {
         ExitNow(ret = false);
-<<<<<<< HEAD
-    } 
-=======
-    }
->>>>>>> e36bf293
+    }
 
     value = cJSON_GetObjectItemCaseSensitive(aJsonService, "InstanceName");
     if (cJSON_IsString(value))
@@ -1237,11 +1209,7 @@
     else
     {
         ExitNow(ret = false);
-<<<<<<< HEAD
-    } 
-=======
-    }
->>>>>>> e36bf293
+    }
 
     value = cJSON_GetObjectItemCaseSensitive(aJsonService, "Port");
     if (cJSON_IsNumber(value))
@@ -1251,11 +1219,7 @@
     else
     {
         ExitNow(ret = false);
-<<<<<<< HEAD
-    } 
-=======
-    }
->>>>>>> e36bf293
+    }
 
 exit:
     return ret;
@@ -1277,13 +1241,6 @@
     return ret;
 }
 
-<<<<<<< HEAD
-bool JsonServiceString2NameStrings(const std::string &aJsonService, std::string &aServiceName, std::string &aInstanceName) 
-{
-    cJSON *jsonService;
-    bool   ret = true;
-    cJSON      *value;
-=======
 bool JsonServiceString2NameStrings(const std::string &aJsonService,
                                    std::string       &aServiceName,
                                    std::string       &aInstanceName)
@@ -1291,7 +1248,6 @@
     cJSON *jsonService;
     bool   ret = true;
     cJSON *value;
->>>>>>> e36bf293
 
     VerifyOrExit((jsonService = cJSON_Parse(aJsonService.c_str())) != nullptr, ret = false);
     VerifyOrExit(cJSON_IsObject(jsonService), ret = false);
@@ -1306,11 +1262,7 @@
     else
     {
         ExitNow(ret = false);
-<<<<<<< HEAD
-    } 
-=======
-    }
->>>>>>> e36bf293
+    }
 
     value = cJSON_GetObjectItemCaseSensitive(jsonService, "InstanceName");
     if (cJSON_IsString(value))
@@ -1322,12 +1274,7 @@
     else
     {
         ExitNow(ret = false);
-<<<<<<< HEAD
-    } 
-
-=======
-    }
->>>>>>> e36bf293
+    }
 
 exit:
     cJSON_Delete(jsonService);
@@ -1335,18 +1282,11 @@
     return ret;
 }
 
-<<<<<<< HEAD
-cJSON *Services2Json(const std::vector<otSrpClientService> &aServices) 
-{
-    cJSON *list = cJSON_CreateArray();
-    for (const otSrpClientService service : aServices) {
-=======
 cJSON *Services2Json(const std::vector<otSrpClientService> &aServices)
 {
     cJSON *list = cJSON_CreateArray();
     for (const otSrpClientService service : aServices)
     {
->>>>>>> e36bf293
         cJSON *serviceJson = Service2Json(service);
         cJSON_AddItemToArray(list, serviceJson);
     }
@@ -1354,30 +1294,11 @@
     return list;
 }
 
-<<<<<<< HEAD
-std::string Services2JsonString(const std::vector<otSrpClientService> &aServices) 
-=======
 std::string Services2JsonString(const std::vector<otSrpClientService> &aServices)
->>>>>>> e36bf293
 {
     return Json2String(Services2Json(aServices));
 }
 
-<<<<<<< HEAD
-cJSON *HostInfo2Json(const otSrpClientHostInfo &aHostInfo) 
-{
-    cJSON *node = cJSON_CreateObject();
-
-    if (aHostInfo.mName == NULL) {
-        cJSON_AddItemToObject(node, "Name", cJSON_CreateString(""));
-    } else {
-        cJSON_AddItemToObject(node, "Name", cJSON_CreateString(aHostInfo.mName));
-    }
-    cJSON_AddItemToObject(node, "State", cJSON_CreateString(GetSrpClientItemStateName(aHostInfo.mState).c_str()));
-    
-    cJSON *addressNode = cJSON_CreateArray();
-    for (uint8_t i = 0; i < aHostInfo.mNumAddresses; i++) {
-=======
 cJSON *HostInfo2Json(const otSrpClientHostInfo &aHostInfo)
 {
     cJSON *node = cJSON_CreateObject();
@@ -1395,7 +1316,6 @@
     cJSON *addressNode = cJSON_CreateArray();
     for (uint8_t i = 0; i < aHostInfo.mNumAddresses; i++)
     {
->>>>>>> e36bf293
         char string[OT_IP6_ADDRESS_STRING_SIZE];
         otIp6AddressToString(&aHostInfo.mAddresses[i], string, OT_IP6_ADDRESS_STRING_SIZE);
         cJSON_AddItemToArray(addressNode, cJSON_CreateString(string));
@@ -1408,10 +1328,6 @@
 std::string HostInfo2JsonString(const otSrpClientHostInfo &aHostInfo)
 {
     return Json2String(HostInfo2Json(aHostInfo));
-<<<<<<< HEAD
-
-=======
->>>>>>> e36bf293
 }
 
 } // namespace Json
