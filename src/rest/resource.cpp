/*
 *  Copyright (c) 2020, The OpenThread Authors.
 *  All rights reserved.
 *
 *  Redistribution and use in source and binary forms, with or without
 *  modification, are permitted provided that the following conditions are met:
 *  1. Redistributions of source code must retain the above copyright
 *     notice, this list of conditions and the following disclaimer.
 *  2. Redistributions in binary form must reproduce the above copyright
 *     notice, this list of conditions and the following disclaimer in the
 *     documentation and/or other materials provided with the distribution.
 *  3. Neither the name of the copyright holder nor the
 *     names of its contributors may be used to endorse or promote products
 *     derived from this software without specific prior written permission.
 *
 *  THIS SOFTWARE IS PROVIDED BY THE COPYRIGHT HOLDERS AND CONTRIBUTORS "AS IS"
 *  AND ANY EXPRESS OR IMPLIED WARRANTIES, INCLUDING, BUT NOT LIMITED TO, THE
 *  IMPLIED WARRANTIES OF MERCHANTABILITY AND FITNESS FOR A PARTICULAR PURPOSE
 *  ARE DISCLAIMED. IN NO EVENT SHALL THE COPYRIGHT HOLDER OR CONTRIBUTORS BE
 *  LIABLE FOR ANY DIRECT, INDIRECT, INCIDENTAL, SPECIAL, EXEMPLARY, OR
 *  CONSEQUENTIAL DAMAGES (INCLUDING, BUT NOT LIMITED TO, PROCUREMENT OF
 *  SUBSTITUTE GOODS OR SERVICES; LOSS OF USE, DATA, OR PROFITS; OR BUSINESS
 *  INTERRUPTION) HOWEVER CAUSED AND ON ANY THEORY OF LIABILITY, WHETHER IN
 *  CONTRACT, STRICT LIABILITY, OR TORT (INCLUDING NEGLIGENCE OR OTHERWISE)
 *  ARISING IN ANY WAY OUT OF THE USE OF THIS SOFTWARE, EVEN IF ADVISED OF THE
 *  POSSIBILITY OF SUCH DAMAGE.
 */

#define OTBR_LOG_TAG "REST"

#include "rest/resource.hpp"
#include <openthread/commissioner.h>
#include <openthread/srp_server.h>
#include <openthread/srp_client.h>
#include <openthread/srp_client_buffers.h>

#define OT_PSKC_MAX_LENGTH 16
#define OT_EXTENDED_PANID_LENGTH 8

#define OT_REST_RESOURCE_PATH_DIAGNOSTICS "/diagnostics"
#define OT_REST_RESOURCE_PATH_NODE "/node"
#define OT_REST_RESOURCE_PATH_NODE_BAID "/node/ba-id"
#define OT_REST_RESOURCE_PATH_NODE_RLOC "/node/rloc"
#define OT_REST_RESOURCE_PATH_NODE_RLOC16 "/node/rloc16"
#define OT_REST_RESOURCE_PATH_NODE_EXTADDRESS "/node/ext-address"
#define OT_REST_RESOURCE_PATH_NODE_STATE "/node/state"
#define OT_REST_RESOURCE_PATH_NODE_NETWORKNAME "/node/network-name"
#define OT_REST_RESOURCE_PATH_NODE_LEADERDATA "/node/leader-data"
#define OT_REST_RESOURCE_PATH_NODE_NUMOFROUTER "/node/num-of-router"
#define OT_REST_RESOURCE_PATH_NODE_EXTPANID "/node/ext-panid"
#define OT_REST_RESOURCE_PATH_NODE_DATASET_ACTIVE "/node/dataset/active"
#define OT_REST_RESOURCE_PATH_NODE_DATASET_PENDING "/node/dataset/pending"
#define OT_REST_RESOURCE_PATH_NODE_IPADDR_MLEID "/node/ipaddr/mleid"
#define OT_REST_RESOURCE_PATH_NODE_COMMISSIONER_STATE "/node/commissioner/state"
#define OT_REST_RESOURCE_PATH_NODE_COMMISSIONER_JOINER "/node/commissioner/joiner"
#define OT_REST_RESOURCE_PATH_NODE_SRP_SERVER_STATE "/node/srp/server/state"
#define OT_REST_RESOURCE_PATH_NODE_SRP_CLIENT_STATE "/node/srp/client/state"
#define OT_REST_RESOURCE_PATH_NODE_SRP_CLIENT_HOST "/node/srp/client/host"
#define OT_REST_RESOURCE_PATH_NODE_SRP_CLIENT_SERVICE "/node/srp/client/service"
#define OT_REST_RESOURCE_PATH_NETWORK "/networks"
#define OT_REST_RESOURCE_PATH_NETWORK_CURRENT "/networks/current"
#define OT_REST_RESOURCE_PATH_NETWORK_CURRENT_COMMISSION "/networks/commission"
#define OT_REST_RESOURCE_PATH_NETWORK_CURRENT_PREFIX "/networks/current/prefix"

#define OT_REST_HTTP_STATUS_200 "200 OK"
#define OT_REST_HTTP_STATUS_201 "201 Created"
#define OT_REST_HTTP_STATUS_204 "204 No Content"
#define OT_REST_HTTP_STATUS_400 "400 Bad Request"
#define OT_REST_HTTP_STATUS_404 "404 Not Found"
#define OT_REST_HTTP_STATUS_405 "405 Method Not Allowed"
#define OT_REST_HTTP_STATUS_408 "408 Request Timeout"
#define OT_REST_HTTP_STATUS_409 "409 Conflict"
#define OT_REST_HTTP_STATUS_500 "500 Internal Server Error"
#define OT_REST_HTTP_STATUS_507 "507 Insufficient Storage"

using std::chrono::duration_cast;
using std::chrono::microseconds;
using std::chrono::steady_clock;

using std::placeholders::_1;
using std::placeholders::_2;

namespace otbr {
namespace rest {

// MulticastAddr
static const char *kMulticastAddrAllRouters = "ff03::2";

// Default TlvTypes for Diagnostic inforamtion
static const uint8_t kAllTlvTypes[] = {0, 1, 2, 3, 4, 5, 6, 7, 8, 9, 14, 15, 16, 17, 19};

// Timeout (in Microseconds) for deleting outdated diagnostics
static const uint32_t kDiagResetTimeout = 3000000;

// Timeout (in Microseconds) for collecting diagnostics
static const uint32_t kDiagCollectTimeout = 2000000;

static std::string GetHttpStatus(HttpStatusCode aErrorCode)
{
    std::string httpStatus;

    switch (aErrorCode)
    {
    case HttpStatusCode::kStatusOk:
        httpStatus = OT_REST_HTTP_STATUS_200;
        break;
    case HttpStatusCode::kStatusCreated:
        httpStatus = OT_REST_HTTP_STATUS_201;
        break;
    case HttpStatusCode::kStatusNoContent:
        httpStatus = OT_REST_HTTP_STATUS_204;
        break;
    case HttpStatusCode::kStatusBadRequest:
        httpStatus = OT_REST_HTTP_STATUS_400;
        break;
    case HttpStatusCode::kStatusResourceNotFound:
        httpStatus = OT_REST_HTTP_STATUS_404;
        break;
    case HttpStatusCode::kStatusMethodNotAllowed:
        httpStatus = OT_REST_HTTP_STATUS_405;
        break;
    case HttpStatusCode::kStatusRequestTimeout:
        httpStatus = OT_REST_HTTP_STATUS_408;
        break;
    case HttpStatusCode::kStatusConflict:
        httpStatus = OT_REST_HTTP_STATUS_409;
        break;
    case HttpStatusCode::kStatusInternalServerError:
        httpStatus = OT_REST_HTTP_STATUS_500;
        break;
    case HttpStatusCode::kStatusInsufficientStorage:
        httpStatus = OT_REST_HTTP_STATUS_507;
        break;
    }

    return httpStatus;
}

Resource::Resource(RcpHost *aHost)
    : mInstance(nullptr)
    , mHost(aHost)
{
    // Resource Handler
    mResourceMap.emplace(OT_REST_RESOURCE_PATH_DIAGNOSTICS, &Resource::Diagnostic);
    mResourceMap.emplace(OT_REST_RESOURCE_PATH_NODE, &Resource::NodeInfo);
    mResourceMap.emplace(OT_REST_RESOURCE_PATH_NODE_BAID, &Resource::BaId);
    mResourceMap.emplace(OT_REST_RESOURCE_PATH_NODE_STATE, &Resource::State);
    mResourceMap.emplace(OT_REST_RESOURCE_PATH_NODE_EXTADDRESS, &Resource::ExtendedAddr);
    mResourceMap.emplace(OT_REST_RESOURCE_PATH_NODE_NETWORKNAME, &Resource::NetworkName);
    mResourceMap.emplace(OT_REST_RESOURCE_PATH_NODE_RLOC16, &Resource::Rloc16);
    mResourceMap.emplace(OT_REST_RESOURCE_PATH_NODE_LEADERDATA, &Resource::LeaderData);
    mResourceMap.emplace(OT_REST_RESOURCE_PATH_NODE_NUMOFROUTER, &Resource::NumOfRoute);
    mResourceMap.emplace(OT_REST_RESOURCE_PATH_NODE_EXTPANID, &Resource::ExtendedPanId);
    mResourceMap.emplace(OT_REST_RESOURCE_PATH_NODE_RLOC, &Resource::Rloc);
    mResourceMap.emplace(OT_REST_RESOURCE_PATH_NODE_DATASET_ACTIVE, &Resource::DatasetActive);
    mResourceMap.emplace(OT_REST_RESOURCE_PATH_NODE_DATASET_PENDING, &Resource::DatasetPending);
    mResourceMap.emplace(OT_REST_RESOURCE_PATH_NODE_IPADDR_MLEID, &Resource::IpaddrMleid);
    mResourceMap.emplace(OT_REST_RESOURCE_PATH_NODE_COMMISSIONER_STATE, &Resource::CommissionerState);
    mResourceMap.emplace(OT_REST_RESOURCE_PATH_NODE_COMMISSIONER_JOINER, &Resource::CommissionerJoiner);
    mResourceMap.emplace(OT_REST_RESOURCE_PATH_NODE_COMMISSIONER_STATE, &Resource::CommissionerState);
    #if OT_SRP_SERVER // SRP server is not forced on
    mResourceMap.emplace(OT_REST_RESOURCE_PATH_NODE_SRP_SERVER_STATE, &Resource::SrpServerState);
    #endif // OT_SRP_SERVER
    mResourceMap.emplace(OT_REST_RESOURCE_PATH_NODE_SRP_CLIENT_STATE, &Resource::SrpClientState);
    mResourceMap.emplace(OT_REST_RESOURCE_PATH_NODE_SRP_CLIENT_HOST, &Resource::SrpClientHost);
    mResourceMap.emplace(OT_REST_RESOURCE_PATH_NODE_SRP_CLIENT_SERVICE, &Resource::SrpClientService);

    // Resource callback handler
    mResourceCallbackMap.emplace(OT_REST_RESOURCE_PATH_DIAGNOSTICS, &Resource::HandleDiagnosticCallback);
}

void Resource::Init(void)
{
    mInstance = mHost->GetThreadHelper()->GetInstance();
}

void Resource::Handle(Request &aRequest, Response &aResponse) const
{
    std::string url = aRequest.GetUrl();
    auto        it  = mResourceMap.find(url);

    if (it != mResourceMap.end())
    {
        ResourceHandler resourceHandler = it->second;
        (this->*resourceHandler)(aRequest, aResponse);
    }
    else
    {
        ErrorHandler(aResponse, HttpStatusCode::kStatusResourceNotFound);
    }
}

void Resource::HandleCallback(Request &aRequest, Response &aResponse)
{
    std::string url = aRequest.GetUrl();
    auto        it  = mResourceCallbackMap.find(url);

    if (it != mResourceCallbackMap.end())
    {
        ResourceCallbackHandler resourceHandler = it->second;
        (this->*resourceHandler)(aRequest, aResponse);
    }
}

void Resource::HandleDiagnosticCallback(const Request &aRequest, Response &aResponse)
{
    OT_UNUSED_VARIABLE(aRequest);
    std::vector<std::vector<otNetworkDiagTlv>> diagContentSet;
    std::string                                body;
    std::string                                errorCode;

    auto duration = duration_cast<microseconds>(steady_clock::now() - aResponse.GetStartTime()).count();
    if (duration >= kDiagCollectTimeout)
    {
        DeleteOutDatedDiagnostic();

        for (auto it = mDiagSet.begin(); it != mDiagSet.end(); ++it)
        {
            diagContentSet.push_back(it->second.mDiagContent);
        }

        body      = Json::Diag2JsonString(diagContentSet);
        errorCode = GetHttpStatus(HttpStatusCode::kStatusOk);
        aResponse.SetResponsCode(errorCode);
        aResponse.SetBody(body);
        aResponse.SetComplete();
    }
}

void Resource::ErrorHandler(Response &aResponse, HttpStatusCode aErrorCode) const
{
    std::string errorMessage = GetHttpStatus(aErrorCode);
    std::string body         = Json::Error2JsonString(aErrorCode, errorMessage);

    aResponse.SetResponsCode(errorMessage);
    aResponse.SetBody(body);
    aResponse.SetComplete();
}

void Resource::GetNodeInfo(Response &aResponse) const
{
    otbrError       error = OTBR_ERROR_NONE;
    struct NodeInfo node  = {};
    otRouterInfo    routerInfo;
    uint8_t         maxRouterId;
    std::string     body;
    std::string     errorCode;

    VerifyOrExit(otBorderAgentGetId(mInstance, &node.mBaId) == OT_ERROR_NONE, error = OTBR_ERROR_REST);
    (void)otThreadGetLeaderData(mInstance, &node.mLeaderData);

    node.mNumOfRouter = 0;
    maxRouterId       = otThreadGetMaxRouterId(mInstance);
    for (uint8_t i = 0; i <= maxRouterId; ++i)
    {
        if (otThreadGetRouterInfo(mInstance, i, &routerInfo) != OT_ERROR_NONE)
        {
            continue;
        }
        ++node.mNumOfRouter;
    }

    node.mRole        = GetDeviceRoleName(otThreadGetDeviceRole(mInstance));
    node.mExtAddress  = reinterpret_cast<const uint8_t *>(otLinkGetExtendedAddress(mInstance));
    node.mNetworkName = otThreadGetNetworkName(mInstance);
    node.mRloc16      = otThreadGetRloc16(mInstance);
    node.mExtPanId    = reinterpret_cast<const uint8_t *>(otThreadGetExtendedPanId(mInstance));
    node.mRlocAddress = *otThreadGetRloc(mInstance);

    body = Json::Node2JsonString(node);
    aResponse.SetBody(body);

exit:
    if (error == OTBR_ERROR_NONE)
    {
        errorCode = GetHttpStatus(HttpStatusCode::kStatusOk);
        aResponse.SetResponsCode(errorCode);
    }
    else
    {
        ErrorHandler(aResponse, HttpStatusCode::kStatusInternalServerError);
    }
}

void Resource::DeleteNodeInfo(Response &aResponse) const
{
    otbrError   error = OTBR_ERROR_NONE;
    std::string errorCode;

    VerifyOrExit(mHost->GetThreadHelper()->Detach() == OT_ERROR_NONE, error = OTBR_ERROR_INVALID_STATE);
    VerifyOrExit(otInstanceErasePersistentInfo(mInstance) == OT_ERROR_NONE, error = OTBR_ERROR_REST);
    mHost->Reset();

exit:
    if (error == OTBR_ERROR_NONE)
    {
        errorCode = GetHttpStatus(HttpStatusCode::kStatusOk);
        aResponse.SetResponsCode(errorCode);
    }
    else if (error == OTBR_ERROR_INVALID_STATE)
    {
        ErrorHandler(aResponse, HttpStatusCode::kStatusConflict);
    }
    else if (error != OTBR_ERROR_NONE)
    {
        ErrorHandler(aResponse, HttpStatusCode::kStatusInternalServerError);
    }
}

void Resource::NodeInfo(const Request &aRequest, Response &aResponse) const
{
    std::string errorCode;

    switch (aRequest.GetMethod())
    {
    case HttpMethod::kGet:
        GetNodeInfo(aResponse);
        break;
    case HttpMethod::kDelete:
        DeleteNodeInfo(aResponse);
        break;
    default:
        ErrorHandler(aResponse, HttpStatusCode::kStatusMethodNotAllowed);
        break;
    }
}

void Resource::GetDataBaId(Response &aResponse) const
{
    otbrError       error = OTBR_ERROR_NONE;
    otBorderAgentId id;
    std::string     body;
    std::string     errorCode;

    VerifyOrExit(otBorderAgentGetId(mInstance, &id) == OT_ERROR_NONE, error = OTBR_ERROR_REST);

    body = Json::Bytes2HexJsonString(id.mId, sizeof(id));
    aResponse.SetBody(body);

exit:
    if (error == OTBR_ERROR_NONE)
    {
        errorCode = GetHttpStatus(HttpStatusCode::kStatusOk);
        aResponse.SetResponsCode(errorCode);
    }
    else
    {
        ErrorHandler(aResponse, HttpStatusCode::kStatusInternalServerError);
    }
}

void Resource::BaId(const Request &aRequest, Response &aResponse) const
{
    std::string errorCode;

    if (aRequest.GetMethod() == HttpMethod::kGet)
    {
        GetDataBaId(aResponse);
    }
    else
    {
        ErrorHandler(aResponse, HttpStatusCode::kStatusMethodNotAllowed);
    }
}

void Resource::GetDataExtendedAddr(Response &aResponse) const
{
    const uint8_t *extAddress = reinterpret_cast<const uint8_t *>(otLinkGetExtendedAddress(mInstance));
    std::string    errorCode;
    std::string    body = Json::Bytes2HexJsonString(extAddress, OT_EXT_ADDRESS_SIZE);

    aResponse.SetBody(body);
    errorCode = GetHttpStatus(HttpStatusCode::kStatusOk);
    aResponse.SetResponsCode(errorCode);
}

void Resource::ExtendedAddr(const Request &aRequest, Response &aResponse) const
{
    std::string errorCode;

    if (aRequest.GetMethod() == HttpMethod::kGet)
    {
        GetDataExtendedAddr(aResponse);
    }
    else
    {
        ErrorHandler(aResponse, HttpStatusCode::kStatusMethodNotAllowed);
    }
}

void Resource::GetDataState(Response &aResponse) const
{
    std::string  state;
    std::string  errorCode;
    otDeviceRole role;

    role  = otThreadGetDeviceRole(mInstance);
    state = Json::String2JsonString(GetDeviceRoleName(role));
    aResponse.SetBody(state);
    errorCode = GetHttpStatus(HttpStatusCode::kStatusOk);
    aResponse.SetResponsCode(errorCode);
}

void Resource::SetDataState(const Request &aRequest, Response &aResponse) const
{
    otbrError   error = OTBR_ERROR_NONE;
    std::string errorCode;
    std::string body;

    VerifyOrExit(Json::JsonString2String(aRequest.GetBody(), body), error = OTBR_ERROR_INVALID_ARGS);
    if (body == "enable")
    {
        if (!otIp6IsEnabled(mInstance))
        {
            VerifyOrExit(otIp6SetEnabled(mInstance, true) == OT_ERROR_NONE, error = OTBR_ERROR_INVALID_STATE);
        }
        VerifyOrExit(otThreadSetEnabled(mInstance, true) == OT_ERROR_NONE, error = OTBR_ERROR_INVALID_STATE);
    }
    else if (body == "disable")
    {
        VerifyOrExit(otThreadSetEnabled(mInstance, false) == OT_ERROR_NONE, error = OTBR_ERROR_INVALID_STATE);
        VerifyOrExit(otIp6SetEnabled(mInstance, false) == OT_ERROR_NONE, error = OTBR_ERROR_INVALID_STATE);
    }
    else
    {
        ExitNow(error = OTBR_ERROR_INVALID_ARGS);
    }

    errorCode = GetHttpStatus(HttpStatusCode::kStatusOk);
    aResponse.SetResponsCode(errorCode);

exit:
    if (error == OTBR_ERROR_INVALID_STATE)
    {
        ErrorHandler(aResponse, HttpStatusCode::kStatusConflict);
    }
    if (error == OTBR_ERROR_INVALID_ARGS)
    {
        ErrorHandler(aResponse, HttpStatusCode::kStatusBadRequest);
    }
    else if (error != OTBR_ERROR_NONE)
    {
        ErrorHandler(aResponse, HttpStatusCode::kStatusInternalServerError);
    }
}

void Resource::State(const Request &aRequest, Response &aResponse) const
{
    std::string errorCode;

    switch (aRequest.GetMethod())
    {
    case HttpMethod::kGet:
        GetDataState(aResponse);
        break;
    case HttpMethod::kPut:
        SetDataState(aRequest, aResponse);
        break;
    case HttpMethod::kOptions:
        errorCode = GetHttpStatus(HttpStatusCode::kStatusOk);
        aResponse.SetResponsCode(errorCode);
        aResponse.SetComplete();
        break;
    default:
        ErrorHandler(aResponse, HttpStatusCode::kStatusMethodNotAllowed);
        break;
    }
}

void Resource::GetDataNetworkName(Response &aResponse) const
{
    std::string networkName;
    std::string errorCode;

    networkName = otThreadGetNetworkName(mInstance);
    networkName = Json::String2JsonString(networkName);

    aResponse.SetBody(networkName);
    errorCode = GetHttpStatus(HttpStatusCode::kStatusOk);
    aResponse.SetResponsCode(errorCode);
}

void Resource::NetworkName(const Request &aRequest, Response &aResponse) const
{
    std::string errorCode;

    if (aRequest.GetMethod() == HttpMethod::kGet)
    {
        GetDataNetworkName(aResponse);
    }
    else
    {
        ErrorHandler(aResponse, HttpStatusCode::kStatusMethodNotAllowed);
    }
}

void Resource::GetDataLeaderData(Response &aResponse) const
{
    otbrError    error = OTBR_ERROR_NONE;
    otLeaderData leaderData;
    std::string  body;
    std::string  errorCode;

    VerifyOrExit(otThreadGetLeaderData(mInstance, &leaderData) == OT_ERROR_NONE, error = OTBR_ERROR_REST);

    body = Json::LeaderData2JsonString(leaderData);

    aResponse.SetBody(body);

exit:
    if (error == OTBR_ERROR_NONE)
    {
        errorCode = GetHttpStatus(HttpStatusCode::kStatusOk);
        aResponse.SetResponsCode(errorCode);
    }
    else
    {
        ErrorHandler(aResponse, HttpStatusCode::kStatusInternalServerError);
    }
}

void Resource::LeaderData(const Request &aRequest, Response &aResponse) const
{
    std::string errorCode;
    if (aRequest.GetMethod() == HttpMethod::kGet)
    {
        GetDataLeaderData(aResponse);
    }
    else
    {
        ErrorHandler(aResponse, HttpStatusCode::kStatusMethodNotAllowed);
    }
}

void Resource::GetDataNumOfRoute(Response &aResponse) const
{
    uint8_t      count = 0;
    uint8_t      maxRouterId;
    otRouterInfo routerInfo;
    maxRouterId = otThreadGetMaxRouterId(mInstance);
    std::string body;
    std::string errorCode;

    for (uint8_t i = 0; i <= maxRouterId; ++i)
    {
        if (otThreadGetRouterInfo(mInstance, i, &routerInfo) != OT_ERROR_NONE)
        {
            continue;
        }
        ++count;
    }

    body = Json::Number2JsonString(count);

    aResponse.SetBody(body);
    errorCode = GetHttpStatus(HttpStatusCode::kStatusOk);
    aResponse.SetResponsCode(errorCode);
}

void Resource::NumOfRoute(const Request &aRequest, Response &aResponse) const
{
    std::string errorCode;

    if (aRequest.GetMethod() == HttpMethod::kGet)
    {
        GetDataNumOfRoute(aResponse);
    }
    else
    {
        ErrorHandler(aResponse, HttpStatusCode::kStatusMethodNotAllowed);
    }
}

void Resource::GetDataRloc16(Response &aResponse) const
{
    uint16_t    rloc16 = otThreadGetRloc16(mInstance);
    std::string body;
    std::string errorCode;

    body = Json::Number2JsonString(rloc16);

    aResponse.SetBody(body);
    errorCode = GetHttpStatus(HttpStatusCode::kStatusOk);
    aResponse.SetResponsCode(errorCode);
}

void Resource::Rloc16(const Request &aRequest, Response &aResponse) const
{
    std::string errorCode;

    if (aRequest.GetMethod() == HttpMethod::kGet)
    {
        GetDataRloc16(aResponse);
    }
    else
    {
        ErrorHandler(aResponse, HttpStatusCode::kStatusMethodNotAllowed);
    }
}

void Resource::GetDataExtendedPanId(Response &aResponse) const
{
    const uint8_t *extPanId = reinterpret_cast<const uint8_t *>(otThreadGetExtendedPanId(mInstance));
    std::string    body     = Json::Bytes2HexJsonString(extPanId, OT_EXT_PAN_ID_SIZE);
    std::string    errorCode;

    aResponse.SetBody(body);
    errorCode = GetHttpStatus(HttpStatusCode::kStatusOk);
    aResponse.SetResponsCode(errorCode);
}

void Resource::ExtendedPanId(const Request &aRequest, Response &aResponse) const
{
    std::string errorCode;

    if (aRequest.GetMethod() == HttpMethod::kGet)
    {
        GetDataExtendedPanId(aResponse);
    }
    else
    {
        ErrorHandler(aResponse, HttpStatusCode::kStatusMethodNotAllowed);
    }
}

void Resource::GetDataRloc(Response &aResponse) const
{
    otIp6Address rlocAddress = *otThreadGetRloc(mInstance);
    std::string  body;
    std::string  errorCode;

    body = Json::IpAddr2JsonString(rlocAddress);

    aResponse.SetBody(body);
    errorCode = GetHttpStatus(HttpStatusCode::kStatusOk);
    aResponse.SetResponsCode(errorCode);
}

void Resource::Rloc(const Request &aRequest, Response &aResponse) const
{
    std::string errorCode;

    if (aRequest.GetMethod() == HttpMethod::kGet)
    {
        GetDataRloc(aResponse);
    }
    else
    {
        ErrorHandler(aResponse, HttpStatusCode::kStatusMethodNotAllowed);
    }
}

void Resource::GetDataset(DatasetType aDatasetType, const Request &aRequest, Response &aResponse) const
{
    otbrError                error = OTBR_ERROR_NONE;
    struct NodeInfo          node;
    std::string              body;
    std::string              errorCode;
    otOperationalDataset     dataset;
    otOperationalDatasetTlvs datasetTlvs;

    if (aRequest.GetHeaderValue(OT_REST_ACCEPT_HEADER) == OT_REST_CONTENT_TYPE_PLAIN)
    {
        if (aDatasetType == DatasetType::kActive)
        {
            VerifyOrExit(otDatasetGetActiveTlvs(mInstance, &datasetTlvs) == OT_ERROR_NONE,
                         error = OTBR_ERROR_NOT_FOUND);
        }
        else if (aDatasetType == DatasetType::kPending)
        {
            VerifyOrExit(otDatasetGetPendingTlvs(mInstance, &datasetTlvs) == OT_ERROR_NONE,
                         error = OTBR_ERROR_NOT_FOUND);
        }

        aResponse.SetContentType(OT_REST_CONTENT_TYPE_PLAIN);
        body = Utils::Bytes2Hex(datasetTlvs.mTlvs, datasetTlvs.mLength);
    }
    else
    {
        if (aDatasetType == DatasetType::kActive)
        {
            VerifyOrExit(otDatasetGetActive(mInstance, &dataset) == OT_ERROR_NONE, error = OTBR_ERROR_NOT_FOUND);
            body = Json::ActiveDataset2JsonString(dataset);
        }
        else if (aDatasetType == DatasetType::kPending)
        {
            VerifyOrExit(otDatasetGetPending(mInstance, &dataset) == OT_ERROR_NONE, error = OTBR_ERROR_NOT_FOUND);
            body = Json::PendingDataset2JsonString(dataset);
        }
    }

    aResponse.SetBody(body);

exit:
    if (error == OTBR_ERROR_NONE)
    {
        errorCode = GetHttpStatus(HttpStatusCode::kStatusOk);
        aResponse.SetResponsCode(errorCode);
    }
    else if (error == OTBR_ERROR_NOT_FOUND)
    {
        errorCode = GetHttpStatus(HttpStatusCode::kStatusNoContent);
        aResponse.SetResponsCode(errorCode);
    }
    else
    {
        ErrorHandler(aResponse, HttpStatusCode::kStatusInternalServerError);
    }
}

void Resource::SetDataset(DatasetType aDatasetType, const Request &aRequest, Response &aResponse) const
{
    otError                  errorOt = OT_ERROR_NONE;
    otbrError                error   = OTBR_ERROR_NONE;
    struct NodeInfo          node;
    std::string              body;
    std::string              errorCode = GetHttpStatus(HttpStatusCode::kStatusOk);
    otOperationalDataset     dataset   = {};
    otOperationalDatasetTlvs datasetTlvs;
    otOperationalDatasetTlvs datasetUpdateTlvs;
    int                      ret;
    bool                     isTlv;

    if (aDatasetType == DatasetType::kActive)
    {
        VerifyOrExit(otThreadGetDeviceRole(mInstance) == OT_DEVICE_ROLE_DISABLED, error = OTBR_ERROR_INVALID_STATE);
        errorOt = otDatasetGetActiveTlvs(mInstance, &datasetTlvs);
    }
    else if (aDatasetType == DatasetType::kPending)
    {
        errorOt = otDatasetGetPendingTlvs(mInstance, &datasetTlvs);
    }

    // Create a new operational dataset if it doesn't exist.
    if (errorOt == OT_ERROR_NOT_FOUND)
    {
        VerifyOrExit(otDatasetCreateNewNetwork(mInstance, &dataset) == OT_ERROR_NONE, error = OTBR_ERROR_REST);
        otDatasetConvertToTlvs(&dataset, &datasetTlvs);
        errorCode = GetHttpStatus(HttpStatusCode::kStatusCreated);
    }

    isTlv = aRequest.GetHeaderValue(OT_REST_CONTENT_TYPE_HEADER) == OT_REST_CONTENT_TYPE_PLAIN;

    if (isTlv)
    {
        ret = Json::Hex2BytesJsonString(aRequest.GetBody(), datasetUpdateTlvs.mTlvs, OT_OPERATIONAL_DATASET_MAX_LENGTH);
        VerifyOrExit(ret >= 0, error = OTBR_ERROR_INVALID_ARGS);
        datasetUpdateTlvs.mLength = ret;

        VerifyOrExit(otDatasetParseTlvs(&datasetUpdateTlvs, &dataset) == OT_ERROR_NONE, error = OTBR_ERROR_REST);
        VerifyOrExit(otDatasetUpdateTlvs(&dataset, &datasetTlvs) == OT_ERROR_NONE, error = OTBR_ERROR_REST);
    }
    else
    {
        if (aDatasetType == DatasetType::kActive)
        {
            otbrLogInfo("SET DATASET: %s", aRequest.GetBody());
            VerifyOrExit(Json::JsonActiveDatasetString2Dataset(aRequest.GetBody(), dataset),
                         error = OTBR_ERROR_INVALID_ARGS);
        }
        else if (aDatasetType == DatasetType::kPending)
        {
            VerifyOrExit(Json::JsonPendingDatasetString2Dataset(aRequest.GetBody(), dataset),
                         error = OTBR_ERROR_INVALID_ARGS);
            VerifyOrExit(dataset.mComponents.mIsDelayPresent, error = OTBR_ERROR_INVALID_ARGS);
        }
        VerifyOrExit(otDatasetUpdateTlvs(&dataset, &datasetTlvs) == OT_ERROR_NONE, error = OTBR_ERROR_REST);
    }

    if (aDatasetType == DatasetType::kActive)
    {
        VerifyOrExit(otDatasetSetActiveTlvs(mInstance, &datasetTlvs) == OT_ERROR_NONE, error = OTBR_ERROR_REST);
    }
    else if (aDatasetType == DatasetType::kPending)
    {
        VerifyOrExit(otDatasetSetPendingTlvs(mInstance, &datasetTlvs) == OT_ERROR_NONE, error = OTBR_ERROR_REST);
    }

    aResponse.SetResponsCode(errorCode);

exit:
    if (error == OTBR_ERROR_INVALID_ARGS)
    {
        ErrorHandler(aResponse, HttpStatusCode::kStatusBadRequest);
    }
    else if (error == OTBR_ERROR_INVALID_STATE)
    {
        ErrorHandler(aResponse, HttpStatusCode::kStatusConflict);
    }
    else if (error != OTBR_ERROR_NONE)
    {
        ErrorHandler(aResponse, HttpStatusCode::kStatusInternalServerError);
    }
}

void Resource::Dataset(DatasetType aDatasetType, const Request &aRequest, Response &aResponse) const
{
    std::string errorCode;

    switch (aRequest.GetMethod())
    {
    case HttpMethod::kGet:
        GetDataset(aDatasetType, aRequest, aResponse);
        break;
    case HttpMethod::kPut:
        SetDataset(aDatasetType, aRequest, aResponse);
        break;
    case HttpMethod::kOptions:
        errorCode = GetHttpStatus(HttpStatusCode::kStatusOk);
        aResponse.SetResponsCode(errorCode);
        aResponse.SetComplete();
        break;
    default:
        ErrorHandler(aResponse, HttpStatusCode::kStatusMethodNotAllowed);
        break;
    }
}

void Resource::DatasetActive(const Request &aRequest, Response &aResponse) const
{
    Dataset(DatasetType::kActive, aRequest, aResponse);
}

void Resource::DatasetPending(const Request &aRequest, Response &aResponse) const
{
    Dataset(DatasetType::kPending, aRequest, aResponse);
}

<<<<<<< HEAD
void Resource::GetIpaddrMleid(Response &aResponse) const 
{
    std::string errorCode;
    std::string mleidJsonString;
    const otIp6Address *mleid;

    mleid = otThreadGetMeshLocalEid(mInstance);

    mleidJsonString = Json::IpAddr2JsonString(*mleid);
    aResponse.SetBody(mleidJsonString);
    errorCode = GetHttpStatus(HttpStatusCode::kStatusOk);
    aResponse.SetResponsCode(errorCode);
}

void Resource::IpaddrMleid(const Request &aRequest, Response &aResponse) const 
{
    std::string errorCode;

    switch (aRequest.GetMethod())
    {
    case HttpMethod::kGet:
        GetIpaddrMleid(aResponse);
        break;
    case HttpMethod::kOptions:
        errorCode = GetHttpStatus(HttpStatusCode::kStatusOk);
        aResponse.SetResponsCode(errorCode);
        aResponse.SetComplete();
        break;
    default:
        ErrorHandler(aResponse, HttpStatusCode::kStatusMethodNotAllowed);
        break;
    }
}

void Resource::GetCommissionerState(Response &aResponse) const 
=======
void Resource::GetCommissionerState(Response &aResponse) const
>>>>>>> 877e2cd9
{
    std::string         state;
    std::string         errorCode;
    otCommissionerState stateCode;

    stateCode = otCommissionerGetState(mInstance);
    state     = Json::String2JsonString(GetCommissionerStateName(stateCode));
    aResponse.SetBody(state);
    errorCode = GetHttpStatus(HttpStatusCode::kStatusOk);
    aResponse.SetResponsCode(errorCode);
}

void Resource::SetCommissionerState(const Request &aRequest, Response &aResponse) const
{
    otbrError   error = OTBR_ERROR_NONE;
    std::string errorCode;
    std::string body;

    VerifyOrExit(Json::JsonString2String(aRequest.GetBody(), body), error = OTBR_ERROR_INVALID_ARGS);
    if (body == "enable")
    {
        VerifyOrExit(otCommissionerGetState(mInstance) == OT_COMMISSIONER_STATE_DISABLED,
                     error = OTBR_ERROR_DUPLICATED);
        VerifyOrExit(otCommissionerStart(mInstance, NULL, NULL, NULL) == OT_ERROR_NONE,
                     error = OTBR_ERROR_INVALID_STATE);
    }
    else if (body == "disable")
    {
        VerifyOrExit(otCommissionerGetState(mInstance) != OT_COMMISSIONER_STATE_DISABLED,
                     error = OTBR_ERROR_DUPLICATED);
        VerifyOrExit(otCommissionerStop(mInstance) == OT_ERROR_NONE, error = OTBR_ERROR_INVALID_STATE);
    }
    else
    {
        ExitNow(error = OTBR_ERROR_INVALID_ARGS);
    }

    errorCode = GetHttpStatus(HttpStatusCode::kStatusOk);
    aResponse.SetResponsCode(errorCode);

exit:
    if (error == OTBR_ERROR_DUPLICATED)
    {
        ErrorHandler(aResponse, HttpStatusCode::kStatusNoContent);
    }
    else if (error == OTBR_ERROR_INVALID_STATE)
    {
        ErrorHandler(aResponse, HttpStatusCode::kStatusConflict);
    }
    else if (error == OTBR_ERROR_INVALID_ARGS)
    {
        ErrorHandler(aResponse, HttpStatusCode::kStatusBadRequest);
    }
    else if (error != OTBR_ERROR_NONE)
    {
        ErrorHandler(aResponse, HttpStatusCode::kStatusInternalServerError);
    }
}

void Resource::CommissionerState(const Request &aRequest, Response &aResponse) const
{
    std::string errorCode;

    switch (aRequest.GetMethod())
    {
    case HttpMethod::kGet:
        GetCommissionerState(aResponse);
        break;
    case HttpMethod::kPut:
        SetCommissionerState(aRequest, aResponse);
        break;
    case HttpMethod::kOptions:
        errorCode = GetHttpStatus(HttpStatusCode::kStatusOk);
        aResponse.SetResponsCode(errorCode);
        aResponse.SetComplete();
        break;
    default:
        ErrorHandler(aResponse, HttpStatusCode::kStatusMethodNotAllowed);
        break;
    }
}

void Resource::GetJoiners(Response &aResponse) const
{
    uint16_t                  iter = 0;
    otJoinerInfo              joinerInfo;
    std::vector<otJoinerInfo> joinerTable;
    std::string               joinerJson;
    std::string               errorCode;

    while (otCommissionerGetNextJoinerInfo(mInstance, &iter, &joinerInfo) == OT_ERROR_NONE)
    {
        joinerTable.push_back(joinerInfo);
    }

    joinerJson = Json::JoinerTable2JsonString(joinerTable);
    aResponse.SetBody(joinerJson);
    errorCode = GetHttpStatus(HttpStatusCode::kStatusOk);
    aResponse.SetResponsCode(errorCode);
}

void Resource::AddJoiner(const Request &aRequest, Response &aResponse) const
{
    otbrError           error   = OTBR_ERROR_NONE;
    otError             otError = OT_ERROR_NONE;
    std::string         errorCode;
    otJoinerInfo        joiner;
    const otExtAddress *addrPtr                         = nullptr;
    const uint8_t       emptyArray[OT_EXT_ADDRESS_SIZE] = {0};

    VerifyOrExit(otCommissionerGetState(mInstance) == OT_COMMISSIONER_STATE_ACTIVE, error = OTBR_ERROR_INVALID_STATE);

    VerifyOrExit(Json::JsonJoinerInfoString2JoinerInfo(aRequest.GetBody(), joiner), error = OTBR_ERROR_INVALID_ARGS);

    addrPtr = &joiner.mSharedId.mEui64;
    if (memcmp(&joiner.mSharedId.mEui64, emptyArray, OT_EXT_ADDRESS_SIZE) == 0)
    {
        addrPtr = nullptr;
    }

    if (joiner.mType == OT_JOINER_INFO_TYPE_DISCERNER)
    {
        otError = otCommissionerAddJoinerWithDiscerner(mInstance, &joiner.mSharedId.mDiscerner, joiner.mPskd.m8,
                                                       joiner.mExpirationTime);
    }
    else
    {
        otError = otCommissionerAddJoiner(mInstance, addrPtr, joiner.mPskd.m8, joiner.mExpirationTime);
    }

    VerifyOrExit(otError != OT_ERROR_NO_BUFS, error = OTBR_ERROR_OPENTHREAD);
    VerifyOrExit(otError != OT_ERROR_INVALID_ARGS, error = OTBR_ERROR_INVALID_ARGS);

    errorCode = GetHttpStatus(HttpStatusCode::kStatusOk);
    aResponse.SetResponsCode(errorCode);

exit:
    if (error == OTBR_ERROR_INVALID_STATE)
    {
        ErrorHandler(aResponse, HttpStatusCode::kStatusConflict);
    }
    else if (error == OTBR_ERROR_INVALID_ARGS)
    {
        ErrorHandler(aResponse, HttpStatusCode::kStatusBadRequest);
    }
    else if (error == OTBR_ERROR_OPENTHREAD)
    {
        ErrorHandler(aResponse, HttpStatusCode::kStatusInsufficientStorage);
    }
    else if (error != OTBR_ERROR_NONE)
    {
        ErrorHandler(aResponse, HttpStatusCode::kStatusInternalServerError);
    }
}

void Resource::RemoveJoiner(const Request &aRequest, Response &aResponse) const
{
    otbrError         error = OTBR_ERROR_NONE;
    std::string       errorCode;
    otExtAddress      eui64;
    otExtAddress     *addrPtr   = nullptr;
    otJoinerDiscerner discerner = {
        .mValue  = 0,
        .mLength = 0,
    };
    std::string body;

    VerifyOrExit(otCommissionerGetState(mInstance) == OT_COMMISSIONER_STATE_ACTIVE, error = OTBR_ERROR_INVALID_STATE);

    VerifyOrExit(Json::JsonString2String(aRequest.GetBody(), body), error = OTBR_ERROR_INVALID_ARGS);
    if (body != "*")
    {
        error = Json::StringDiscerner2Discerner(const_cast<char *>(body.c_str()), discerner);
        if (error == OTBR_ERROR_NOT_FOUND)
        {
            error = OTBR_ERROR_NONE;
            VerifyOrExit(Json::Hex2BytesJsonString(body, eui64.m8, OT_EXT_ADDRESS_SIZE) == OT_EXT_ADDRESS_SIZE,
                         error = OTBR_ERROR_INVALID_ARGS);
            addrPtr = &eui64;
        }
        else if (error != OTBR_ERROR_NONE)
        {
            ExitNow(error = OTBR_ERROR_INVALID_ARGS);
        }
    }

    if (discerner.mLength == 0)
    {
        VerifyOrExit(otCommissionerRemoveJoiner(mInstance, addrPtr) == OT_ERROR_NONE, error = OTBR_ERROR_NOT_FOUND);
    }
    else
    {
        VerifyOrExit(otCommissionerRemoveJoinerWithDiscerner(mInstance, &discerner) == OT_ERROR_NONE,
                     error = OTBR_ERROR_NOT_FOUND);
    }

    errorCode = GetHttpStatus(HttpStatusCode::kStatusOk);
    aResponse.SetResponsCode(errorCode);

exit:
    if (error == OTBR_ERROR_INVALID_STATE)
    {
        ErrorHandler(aResponse, HttpStatusCode::kStatusConflict);
    }
    else if (error == OTBR_ERROR_INVALID_ARGS)
    {
        ErrorHandler(aResponse, HttpStatusCode::kStatusBadRequest);
    }
    else if (error == OTBR_ERROR_NOT_FOUND)
    {
        ErrorHandler(aResponse, HttpStatusCode::kStatusNoContent);
    }
    else if (error != OTBR_ERROR_NONE)
    {
        ErrorHandler(aResponse, HttpStatusCode::kStatusInternalServerError);
    }
}

void Resource::CommissionerJoiner(const Request &aRequest, Response &aResponse) const
{
    std::string errorCode;

    switch (aRequest.GetMethod())
    {
    case HttpMethod::kGet:
        GetJoiners(aResponse);
        break;
    case HttpMethod::kPost:
        AddJoiner(aRequest, aResponse);
        break;
    case HttpMethod::kDelete:
        RemoveJoiner(aRequest, aResponse);
        break;

    case HttpMethod::kOptions:
        errorCode = GetHttpStatus(HttpStatusCode::kStatusOk);
        aResponse.SetResponsCode(errorCode);
        aResponse.SetComplete();
        break;
    default:
        ErrorHandler(aResponse, HttpStatusCode::kStatusMethodNotAllowed);
        break;
    }
}

#if OT_SRP_SERVER
void Resource::GetSrpServerState(Response &aResponse) const 
{
    std::string  state;
    std::string  errorCode;
    otSrpServerState stateCode;

    stateCode = otSrpServerGetState(mInstance);
    state = Json::String2JsonString(GetSrpServerStateName(stateCode));
    aResponse.SetBody(state);
    errorCode = GetHttpStatus(HttpStatusCode::kStatusOk);
    aResponse.SetResponsCode(errorCode);
}

void Resource::SetSrpServerState(const Request &aRequest, Response &aResponse) const 
{
    otbrError   error = OTBR_ERROR_NONE;
    std::string errorCode;
    std::string body;
    bool enable;

    VerifyOrExit(Json::JsonString2String(aRequest.GetBody(), body), error = OTBR_ERROR_INVALID_ARGS);
    if (body == "enable")
    {
        enable = true;
    }
    else if (body == "disable")
    {
        enable = false;
    }
    else
    {
        ExitNow(error = OTBR_ERROR_INVALID_ARGS);
    }

    otSrpServerSetEnabled(mInstance, enable);

    errorCode = GetHttpStatus(HttpStatusCode::kStatusOk);
    aResponse.SetResponsCode(errorCode);

exit:
    if (error == OTBR_ERROR_INVALID_ARGS)
    {
        ErrorHandler(aResponse, HttpStatusCode::kStatusBadRequest);
    }
    else if (error != OTBR_ERROR_NONE)
    {
        ErrorHandler(aResponse, HttpStatusCode::kStatusInternalServerError);
    }
}

void Resource::SrpServerState(const Request &aRequest, Response &aResponse) const
{
    std::string errorCode;

    switch (aRequest.GetMethod())
    {
    case HttpMethod::kGet:
        GetSrpServerState(aResponse);
        break;
    case HttpMethod::kPut:
        SetSrpServerState(aRequest, aResponse);
        break;
    case HttpMethod::kOptions:
        errorCode = GetHttpStatus(HttpStatusCode::kStatusOk);
        aResponse.SetResponsCode(errorCode);
        aResponse.SetComplete();
        break;
    default:
        ErrorHandler(aResponse, HttpStatusCode::kStatusMethodNotAllowed);
        break;
    }
}
#endif // OT_SRP_SERVER

void Resource::GetSrpClientState(Response &aResponse) const 
{
    std::string  state;
    std::string  errorCode;

    state = Json::String2JsonString(otSrpClientIsRunning(mInstance) ? "enabled" : "disabled");
    aResponse.SetBody(state);
    errorCode = GetHttpStatus(HttpStatusCode::kStatusOk);
    aResponse.SetResponsCode(errorCode);
}

void Resource::SetSrpClientState(const Request &aRequest, Response &aResponse) const 
{
    otbrError   error = OTBR_ERROR_NONE;
    std::string errorCode;
    std::string body;

    VerifyOrExit(Json::JsonString2String(aRequest.GetBody(), body), error = OTBR_ERROR_INVALID_ARGS);
    if (body == "autostart") {
        otSrpClientEnableAutoStartMode(mInstance, NULL, NULL);
    }
    else if (body == "disable")
    {
        otSrpClientDisableAutoStartMode(mInstance);
        otSrpClientStop(mInstance);
    }
    else
    {
        ExitNow(error = OTBR_ERROR_INVALID_ARGS);
    }

    errorCode = GetHttpStatus(HttpStatusCode::kStatusOk);
    aResponse.SetResponsCode(errorCode);

exit:
    if (error == OTBR_ERROR_INVALID_ARGS)
    {
        ErrorHandler(aResponse, HttpStatusCode::kStatusBadRequest);
    }
    else if (error != OTBR_ERROR_NONE)
    {
        ErrorHandler(aResponse, HttpStatusCode::kStatusInternalServerError);
    }
}


void Resource::SrpClientState(const Request &aRequest, Response &aResponse) const
{
    std::string errorCode;

    switch (aRequest.GetMethod())
    {
    case HttpMethod::kGet:
        GetSrpClientState(aResponse);
        break;
    case HttpMethod::kPut:
        SetSrpClientState(aRequest, aResponse);
        break;
    case HttpMethod::kOptions:
        errorCode = GetHttpStatus(HttpStatusCode::kStatusOk);
        aResponse.SetResponsCode(errorCode);
        aResponse.SetComplete();
        break;
    default:
        ErrorHandler(aResponse, HttpStatusCode::kStatusMethodNotAllowed);
        break;
    }
}

void Resource::GetSrpClientHost(Response &aResponse) const 
{
    std::string  state;
    std::string  errorCode;
    
    state = Json::HostInfo2JsonString(*otSrpClientGetHostInfo(mInstance));
    aResponse.SetBody(state);
    errorCode = GetHttpStatus(HttpStatusCode::kStatusOk);
    aResponse.SetResponsCode(errorCode);
}

void Resource::SetSrpClientHost(const Request &aRequest, Response &aResponse) const 
{
    otbrError     error = OTBR_ERROR_NONE;
    std::string   errorCode;
    std::string   name;
    std::string   address;
    uint16_t      len;
    uint16_t      size;
    char         *hostName;
    otIp6Address  hostAddress;
    otIp6Address *hostAddressArray;
    uint8_t       arrayLength;

    VerifyOrExit(Json::jsonHostString2Strings(aRequest.GetBody(), name, address),
        error = OTBR_ERROR_INVALID_ARGS);

    hostName = otSrpClientBuffersGetHostNameString(mInstance, &size);

    len = name.length();
    VerifyOrExit(len + 1 <= size, error = OTBR_ERROR_INVALID_ARGS);

    
    if (address == "auto") {
        VerifyOrExit(otSrpClientEnableAutoHostAddress(mInstance) == OT_ERROR_NONE, 
            error = OTBR_ERROR_INVALID_STATE);
    } else {
        hostAddressArray = otSrpClientBuffersGetHostAddressesArray(mInstance, &arrayLength);
        VerifyOrExit(otIp6AddressFromString(address.c_str(), &hostAddress) == OT_ERROR_NONE, 
            error = OTBR_ERROR_INVALID_ARGS);
        VerifyOrExit(otSrpClientSetHostAddresses(mInstance, &hostAddress, 1) == OT_ERROR_NONE, 
            error = OTBR_ERROR_INVALID_STATE);

        memcpy(hostAddressArray, &hostAddress, 1 * sizeof(hostAddressArray[0]));
        otSrpClientSetHostAddresses(mInstance, hostAddressArray, 1);
    }


    // We first make sure we can set the name, and if so
    // we copy it to the persisted string buffer and set
    // the host name again now with the persisted buffer.
    // This ensures that we do not overwrite a previous
    // buffer with a host name that cannot be set.
    VerifyOrExit(otSrpClientSetHostName(mInstance, name.c_str()) == OT_ERROR_NONE,
        error = OTBR_ERROR_INVALID_STATE);
    memcpy(hostName, name.c_str(), len + 1);
    otSrpClientSetHostName(mInstance, hostName);

    errorCode = GetHttpStatus(HttpStatusCode::kStatusOk);
    aResponse.SetResponsCode(errorCode);

exit:
    if (error == OTBR_ERROR_INVALID_STATE)
    {
        ErrorHandler(aResponse, HttpStatusCode::kStatusConflict);
    }
    else if (error == OTBR_ERROR_INVALID_ARGS)
    {
        ErrorHandler(aResponse, HttpStatusCode::kStatusBadRequest);
    }
    else if (error == OTBR_ERROR_NOT_IMPLEMENTED)
    {
        ErrorHandler(aResponse, HttpStatusCode::kStatusMethodNotAllowed);
    }
    else if (error != OTBR_ERROR_NONE)
    {
        ErrorHandler(aResponse, HttpStatusCode::kStatusInternalServerError);
    }
}

void Resource::DeleteSrpClientHost(Response &aResponse) const 
{
    std::string  state;
    std::string  errorCode;
    otbrError    error = OTBR_ERROR_NONE;
    
    VerifyOrExit(otSrpClientRemoveHostAndServices(mInstance, true, false) == OT_ERROR_NONE, 
        error = OTBR_ERROR_INVALID_STATE);
    errorCode = GetHttpStatus(HttpStatusCode::kStatusOk);
    aResponse.SetResponsCode(errorCode);

exit:
    if (error == OTBR_ERROR_INVALID_STATE)
    {
        ErrorHandler(aResponse, HttpStatusCode::kStatusConflict);
    }
    else if (error != OTBR_ERROR_NONE)
    {
        ErrorHandler(aResponse, HttpStatusCode::kStatusInternalServerError);
    }
}

void Resource::SrpClientHost(const Request &aRequest, Response &aResponse) const 
{
    std::string errorCode;

    switch (aRequest.GetMethod())
    {
    case HttpMethod::kGet:
        GetSrpClientHost(aResponse);
        break;
    case HttpMethod::kPut:
        SetSrpClientHost(aRequest, aResponse);
        break;
    case HttpMethod::kDelete:
        DeleteSrpClientHost(aResponse);
        break;
    case HttpMethod::kOptions:
        errorCode = GetHttpStatus(HttpStatusCode::kStatusOk);
        aResponse.SetResponsCode(errorCode);
        aResponse.SetComplete();
        break;
    default:
        ErrorHandler(aResponse, HttpStatusCode::kStatusMethodNotAllowed);
        break;
    }
}

void Resource::GetSrpClientServices(Response &aResponse) const 
{
    std::string                     errorCode;
    const otSrpClientService        *service;
    std::vector<otSrpClientService> services;
    std::string                     servicesJson;

    for (service = otSrpClientGetServices(mInstance); service != nullptr; service = service->mNext) {
        services.push_back(*service);
    }

    servicesJson = Json::Services2JsonString(services);
    aResponse.SetBody(servicesJson);
    errorCode = GetHttpStatus(HttpStatusCode::kStatusOk);
    aResponse.SetResponsCode(errorCode);
}

void Resource::AddSrpClientService(const Request &aRequest, Response &aResponse) const 
{
    otbrError                      error = OTBR_ERROR_NONE;
    std::string                    errorCode;
    otSrpClientBuffersServiceEntry *entry;

    
    entry = otSrpClientBuffersAllocateService(mInstance);
    VerifyOrExit(entry != nullptr, error = OTBR_ERROR_ERRNO);
    VerifyOrExit(Json::JsonServiceString2ServiceEntry(aRequest.GetBody(), entry),
        error = OTBR_ERROR_INVALID_ARGS);

    VerifyOrExit(otSrpClientAddService(mInstance, &entry->mService) == OT_ERROR_NONE, error = OTBR_ERROR_INVALID_STATE);

    errorCode = GetHttpStatus(HttpStatusCode::kStatusOk);
    aResponse.SetResponsCode(errorCode);

    entry = nullptr;

exit:
    if (entry != nullptr)
    {
        otSrpClientBuffersFreeService(mInstance, entry);
    }
    if (error == OTBR_ERROR_INVALID_STATE)
    {
        ErrorHandler(aResponse, HttpStatusCode::kStatusConflict);
    }
    else if (error == OTBR_ERROR_INVALID_ARGS)
    {
        ErrorHandler(aResponse, HttpStatusCode::kStatusBadRequest);
    }
    else if (error != OTBR_ERROR_NONE)
    {
        ErrorHandler(aResponse, HttpStatusCode::kStatusInternalServerError);
    }
}

void Resource::DeleteSrpClientService(const Request &aRequest, Response &aResponse) const 
{
    otbrError                      error = OTBR_ERROR_NONE;
    std::string                    errorCode;
    std::string                    serviceName;
    std::string                    instanceName;
    const otSrpClientService       *service;


    
    VerifyOrExit(Json::JsonServiceString2NameStrings(aRequest.GetBody(), serviceName, instanceName),
        error = OTBR_ERROR_INVALID_ARGS);
    
    for (service = otSrpClientGetServices(mInstance); service != nullptr; service = service->mNext)
    {
        if ((instanceName == service->mInstanceName) && (serviceName == service->mName))
        {
            VerifyOrExit(otSrpClientRemoveService(mInstance, const_cast<otSrpClientService *>(service)) == OT_ERROR_NONE, 
                error = OTBR_ERROR_INVALID_STATE);
            break;
        }
    }

    VerifyOrExit(service != nullptr, error = OTBR_ERROR_NOT_FOUND);

    errorCode = GetHttpStatus(HttpStatusCode::kStatusOk);
    aResponse.SetResponsCode(errorCode);

exit:
    if (error == OTBR_ERROR_INVALID_STATE)
    {
        ErrorHandler(aResponse, HttpStatusCode::kStatusConflict);
    }
    else if (error == OTBR_ERROR_INVALID_ARGS)
    {
        ErrorHandler(aResponse, HttpStatusCode::kStatusBadRequest);
    }
    else if (error == OTBR_ERROR_NOT_FOUND)
    {
        ErrorHandler(aResponse, HttpStatusCode::kStatusResourceNotFound);
    }
    else if (error != OTBR_ERROR_NONE)
    {
        ErrorHandler(aResponse, HttpStatusCode::kStatusInternalServerError);
    }
}

void Resource::SrpClientService(const Request &aRequest, Response &aResponse) const
{
    std::string errorCode;

    switch (aRequest.GetMethod())
    {
    case HttpMethod::kGet:
        GetSrpClientServices(aResponse);
        break;
    case HttpMethod::kPost:
        AddSrpClientService(aRequest, aResponse);
        break;
    case HttpMethod::kDelete:
        DeleteSrpClientService(aRequest, aResponse);
        break;
    case HttpMethod::kOptions:
        errorCode = GetHttpStatus(HttpStatusCode::kStatusOk);
        aResponse.SetResponsCode(errorCode);
        aResponse.SetComplete();
        break;
    default:
        ErrorHandler(aResponse, HttpStatusCode::kStatusMethodNotAllowed);
        break;
    }
}

void Resource::DeleteOutDatedDiagnostic(void)
{
    auto eraseIt = mDiagSet.begin();
    for (eraseIt = mDiagSet.begin(); eraseIt != mDiagSet.end();)
    {
        auto diagInfo = eraseIt->second;
        auto duration = duration_cast<microseconds>(steady_clock::now() - diagInfo.mStartTime).count();

        if (duration >= kDiagResetTimeout)
        {
            eraseIt = mDiagSet.erase(eraseIt);
        }
        else
        {
            eraseIt++;
        }
    }
}


void Resource::UpdateDiag(std::string aKey, std::vector<otNetworkDiagTlv> &aDiag)
{
    DiagInfo value;

    value.mStartTime = steady_clock::now();
    value.mDiagContent.assign(aDiag.begin(), aDiag.end());
    mDiagSet[aKey] = value;
}

void Resource::Diagnostic(const Request &aRequest, Response &aResponse) const
{
    otbrError error = OTBR_ERROR_NONE;
    OT_UNUSED_VARIABLE(aRequest);
    struct otIp6Address rloc16address = *otThreadGetRloc(mInstance);
    struct otIp6Address multicastAddress;

    VerifyOrExit(otThreadSendDiagnosticGet(mInstance, &rloc16address, kAllTlvTypes, sizeof(kAllTlvTypes),
                                           &Resource::DiagnosticResponseHandler,
                                           const_cast<Resource *>(this)) == OT_ERROR_NONE,
                 error = OTBR_ERROR_REST);
    VerifyOrExit(otIp6AddressFromString(kMulticastAddrAllRouters, &multicastAddress) == OT_ERROR_NONE,
                 error = OTBR_ERROR_REST);
    VerifyOrExit(otThreadSendDiagnosticGet(mInstance, &multicastAddress, kAllTlvTypes, sizeof(kAllTlvTypes),
                                           &Resource::DiagnosticResponseHandler,
                                           const_cast<Resource *>(this)) == OT_ERROR_NONE,
                 error = OTBR_ERROR_REST);

exit:

    if (error == OTBR_ERROR_NONE)
    {
        aResponse.SetStartTime(steady_clock::now());
        aResponse.SetCallback();
    }
    else
    {
        ErrorHandler(aResponse, HttpStatusCode::kStatusInternalServerError);
    }
}

void Resource::DiagnosticResponseHandler(otError              aError,
                                         otMessage           *aMessage,
                                         const otMessageInfo *aMessageInfo,
                                         void                *aContext)
{
    static_cast<Resource *>(aContext)->DiagnosticResponseHandler(aError, aMessage, aMessageInfo);
}

void Resource::DiagnosticResponseHandler(otError aError, const otMessage *aMessage, const otMessageInfo *aMessageInfo)
{
    std::vector<otNetworkDiagTlv> diagSet;
    otNetworkDiagTlv              diagTlv;
    otNetworkDiagIterator         iterator = OT_NETWORK_DIAGNOSTIC_ITERATOR_INIT;
    otError                       error;
    char                          rloc[7];
    std::string                   keyRloc = "0xffee";

    SuccessOrExit(aError);

    OTBR_UNUSED_VARIABLE(aMessageInfo);

    while ((error = otThreadGetNextDiagnosticTlv(aMessage, &iterator, &diagTlv)) == OT_ERROR_NONE)
    {
        if (diagTlv.mType == OT_NETWORK_DIAGNOSTIC_TLV_SHORT_ADDRESS)
        {
            snprintf(rloc, sizeof(rloc), "0x%04x", diagTlv.mData.mAddr16);
            keyRloc = Json::CString2JsonString(rloc);
        }
        diagSet.push_back(diagTlv);
    }
    UpdateDiag(keyRloc, diagSet);

exit:
    if (aError != OT_ERROR_NONE)
    {
        otbrLogWarning("Failed to get diagnostic data: %s", otThreadErrorToString(aError));
    }
}

} // namespace rest
} // namespace otbr<|MERGE_RESOLUTION|>--- conflicted
+++ resolved
@@ -826,7 +826,6 @@
     Dataset(DatasetType::kPending, aRequest, aResponse);
 }
 
-<<<<<<< HEAD
 void Resource::GetIpaddrMleid(Response &aResponse) const 
 {
     std::string errorCode;
@@ -861,10 +860,7 @@
     }
 }
 
-void Resource::GetCommissionerState(Response &aResponse) const 
-=======
 void Resource::GetCommissionerState(Response &aResponse) const
->>>>>>> 877e2cd9
 {
     std::string         state;
     std::string         errorCode;
